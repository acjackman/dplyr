--- conflicted
+++ resolved
@@ -125,11 +125,7 @@
     x[.max] <- more
   }
 
-<<<<<<< HEAD
-  paste(glue("- {x}"), collapse = "\n")
-=======
   paste0(glue("- {x}"), collapse = "\n")
->>>>>>> 89c12dfe
 }
 
 parse_args <- function(x) {
