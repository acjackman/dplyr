<!DOCTYPE html>
<!-- Generated by pkgdown: do not edit by hand --><html>
<head>
<meta http-equiv="Content-Type" content="text/html; charset=UTF-8">
<meta charset="utf-8">
<meta http-equiv="X-UA-Compatible" content="IE=edge">
<meta name="viewport" content="width=device-width, initial-scale=1.0">
<title>A Grammar of Data Manipulation • dplyr</title>
<!-- jquery --><script src="https://code.jquery.com/jquery-3.1.0.min.js" integrity="sha384-nrOSfDHtoPMzJHjVTdCopGqIqeYETSXhZDFyniQ8ZHcVy08QesyHcnOUpMpqnmWq" crossorigin="anonymous"></script><!-- Bootstrap --><link href="tidyverse.css" rel="stylesheet">
<script src="https://maxcdn.bootstrapcdn.com/bootstrap/3.3.7/js/bootstrap.min.js" integrity="sha384-Tc5IQib027qvyjSMfHjOMaLkfuWVxZxUPnCJA7l2mCWNIpG9mGCD8wGNIcPD7Txa" crossorigin="anonymous"></script><!-- Font Awesome icons --><link href="https://maxcdn.bootstrapcdn.com/font-awesome/4.6.3/css/font-awesome.min.css" rel="stylesheet" integrity="sha384-T8Gy5hrqNKT+hzMclPo118YTQO6cYprQmhrYwIiQ/3axmI1hQomh7Ud2hPOy8SP1" crossorigin="anonymous">
<!-- tidyverse --><link href="pkgdown.css" rel="stylesheet">
<script src="jquery.sticky-kit.min.js"></script><script src="pkgdown.js"></script><!-- mathjax --><script src="https://cdn.mathjax.org/mathjax/latest/MathJax.js?config=TeX-AMS-MML_HTMLorMML"></script><!--[if lt IE 9]>
<script src="https://oss.maxcdn.com/html5shiv/3.7.3/html5shiv.min.js"></script>
<script src="https://oss.maxcdn.com/respond/1.4.2/respond.min.js"></script>
<![endif]-->
</head>
<body>
    <div class="container template-article">
      <header><div class="navbar navbar-default navbar-fixed-top" role="navigation">
  <div class="container">
    <div class="navbar-header">
      <button type="button" class="navbar-toggle collapsed" data-toggle="collapse" data-target="#navbar">
        <span class="icon-bar"></span>
        <span class="icon-bar"></span>
        <span class="icon-bar"></span>
      </button>

      <div class="navbar-brand-container">
        <a class="navbar-brand" href="index.html">dplyr</a>
<<<<<<< HEAD
        <small class="tidyverse">part of the <a href="http://tidyverse.org">tidyverse</a></small>
=======
        <small class="tidyverse">part of the <a href="https://tidyverse.org">tidyverse</a></small>
>>>>>>> 6648cbb7
      </div>
    </div>
    <div id="navbar" class="navbar-collapse collapse">
      <ul class="nav navbar-nav navbar-right">
<li>
  <a href="articles/dplyr.html">Intro</a>
</li>
<li>
  <a href="reference/index.html">Reference</a>
</li>
<li class="dropdown">
  <a href="#" class="dropdown-toggle" data-toggle="dropdown" role="button" aria-expanded="false">
    Articles
     
    <span class="caret"></span>
  </a>
  <ul class="dropdown-menu" role="menu">
<li>
      <a href="articles/two-table.html">Two-table verbs</a>
    </li>
    <li>
      <a href="articles/window-functions.html">Window functions</a>
    </li>
    <li>
      <a href="http://dbplyr.tidyverse.org/articles/dbplyr.html">Databases with dbplyr</a>
    </li>
    <li>
      <a href="articles/programming.html">Programming with dplyr</a>
    </li>
    <li>
      <a href="articles/compatibility.html">Compatibility</a>
    </li>
  </ul>
</li>
<li>
  <a href="news/index.html">News</a>
</li>
        <li>
  <a href="https://github.com/tidyverse/dplyr">
    <span class="fa fa-github fa-lg"></span>
     
  </a>
</li>
      </ul>
</div>
<!--/.nav-collapse -->
  </div>
<!--/.container -->
</div>
<!--/.navbar -->

      
      </header><div class="row">
  <div class="col-md-9 contents">
    

    
    
<!-- README.md is generated from README.Rmd. Please edit that file -->
<div id="dplyr" class="section level1">


<div id="overview" class="section level2">
<h2 class="hasAnchor">
<a href="#overview" class="anchor"></a>Overview</h2>
<p>dplyr is a grammar of data manipulation, providing a consistent set of verbs that help you solve the most common data manipulation challenges:</p>
<ul>
<li>
<code><a href="reference/mutate.html">mutate()</a></code> adds new variables that are functions of existing variables</li>
<li>
<code><a href="reference/select.html">select()</a></code> picks variables based on their names.</li>
<li>
<code><a href="reference/filter.html">filter()</a></code> picks cases based on their values.</li>
<li>
<code><a href="reference/summarise.html">summarise()</a></code> reduces multiple values down to a single summary.</li>
<li>
<code><a href="reference/arrange.html">arrange()</a></code> changes the ordering of the rows.</li>
</ul>
<p>These all combine naturally with <code><a href="reference/group_by.html">group_by()</a></code> which allows you to perform any operation “by group”. You can learn more about them in <code><a href="articles/dplyr.html">vignette("dplyr")</a></code>. As well as these single-table verbs, dplyr also provides a variety of two-table verbs, which you can learn about in <code><a href="articles/two-table.html">vignette("two-table")</a></code>.</p>
<p>dplyr is designed to abstract over how the data is stored. That means as well as working with local data frames, you can also work with remote database tables, using exactly the same R code. Install the dbplyr package then read <code>vignette("databases", package = "dbplyr")</code>.</p>
<p>If you are new to dplyr, the best place to start is the <a href="http://r4ds.had.co.nz/transform.html">data import chapter</a> in R for data science.</p>
</div>
<div id="installation" class="section level2">
<h2 class="hasAnchor">
<a href="#installation" class="anchor"></a>Installation</h2>
<div class="sourceCode" id="cb1"><pre class="sourceCode r"><code class="sourceCode r"><a class="sourceLine" id="cb1-1" data-line-number="1"><span class="co"># The easiest way to get dplyr is to install the whole tidyverse:</span></a>
<a class="sourceLine" id="cb1-2" data-line-number="2"><span class="kw">install.packages</span>(<span class="st">"tidyverse"</span>)</a>
<a class="sourceLine" id="cb1-3" data-line-number="3"></a>
<a class="sourceLine" id="cb1-4" data-line-number="4"><span class="co"># Alternatively, install just dplyr:</span></a>
<a class="sourceLine" id="cb1-5" data-line-number="5"><span class="kw">install.packages</span>(<span class="st">"dplyr"</span>)</a>
<a class="sourceLine" id="cb1-6" data-line-number="6"></a>
<a class="sourceLine" id="cb1-7" data-line-number="7"><span class="co"># Or the development version from GitHub:</span></a>
<a class="sourceLine" id="cb1-8" data-line-number="8"><span class="co"># install.packages("devtools")</span></a>
<a class="sourceLine" id="cb1-9" data-line-number="9">devtools<span class="op">::</span><span class="kw"><a href="http://www.rdocumentation.org/packages/devtools/topics/install_github">install_github</a></span>(<span class="st">"tidyverse/dplyr"</span>)</a></code></pre></div>
<p>If you encounter a clear bug, please file a minimal reproducible example on <a href="https://github.com/tidyverse/dplyr/issues">github</a>. For questions and other discussion, please use the <a href="https://groups.google.com/group/manipulatr">manipulatr mailing list</a>.</p>
</div>
<div id="usage" class="section level2">
<h2 class="hasAnchor">
<a href="#usage" class="anchor"></a>Usage</h2>
<<<<<<< HEAD
<div class="sourceCode" id="cb2"><pre class="sourceCode r"><code class="sourceCode r"><a class="sourceLine" id="cb2-1" data-line-number="1"><span class="kw">library</span>(dplyr)</a>
<a class="sourceLine" id="cb2-2" data-line-number="2"></a>
<a class="sourceLine" id="cb2-3" data-line-number="3">starwars <span class="op">%&gt;%</span><span class="st"> </span></a>
<a class="sourceLine" id="cb2-4" data-line-number="4"><span class="st">  </span><span class="kw"><a href="reference/filter.html">filter</a></span>(species <span class="op">==</span><span class="st"> "Droid"</span>)</a>
<a class="sourceLine" id="cb2-5" data-line-number="5"><span class="co">#&gt; # A tibble: 5 x 13</span></a>
<a class="sourceLine" id="cb2-6" data-line-number="6"><span class="co">#&gt;   name  height  mass hair_color skin_color  eye_color birth_year gender</span></a>
<a class="sourceLine" id="cb2-7" data-line-number="7"><span class="co">#&gt;   &lt;chr&gt;  &lt;int&gt; &lt;dbl&gt; &lt;chr&gt;      &lt;chr&gt;       &lt;chr&gt;          &lt;dbl&gt; &lt;chr&gt; </span></a>
<a class="sourceLine" id="cb2-8" data-line-number="8"><span class="co">#&gt; 1 C-3PO    167    75 &lt;NA&gt;       gold        yellow           112 &lt;NA&gt;  </span></a>
<a class="sourceLine" id="cb2-9" data-line-number="9"><span class="co">#&gt; 2 R2-D2     96    32 &lt;NA&gt;       white, blue red               33 &lt;NA&gt;  </span></a>
<a class="sourceLine" id="cb2-10" data-line-number="10"><span class="co">#&gt; 3 R5-D4     97    32 &lt;NA&gt;       white, red  red               NA &lt;NA&gt;  </span></a>
<a class="sourceLine" id="cb2-11" data-line-number="11"><span class="co">#&gt; 4 IG-88    200   140 none       metal       red               15 none  </span></a>
<a class="sourceLine" id="cb2-12" data-line-number="12"><span class="co">#&gt; 5 BB8       NA    NA none       none        black             NA none  </span></a>
<a class="sourceLine" id="cb2-13" data-line-number="13"><span class="co">#&gt; # ... with 5 more variables: homeworld &lt;chr&gt;, species &lt;chr&gt;, films &lt;list&gt;,</span></a>
<a class="sourceLine" id="cb2-14" data-line-number="14"><span class="co">#&gt; #   vehicles &lt;list&gt;, starships &lt;list&gt;</span></a>
<a class="sourceLine" id="cb2-15" data-line-number="15"></a>
<a class="sourceLine" id="cb2-16" data-line-number="16">starwars <span class="op">%&gt;%</span><span class="st"> </span></a>
<a class="sourceLine" id="cb2-17" data-line-number="17"><span class="st">  </span><span class="kw"><a href="reference/select.html">select</a></span>(name, <span class="kw"><a href="http://www.rdocumentation.org/packages/tidyselect/topics/select_helpers">ends_with</a></span>(<span class="st">"color"</span>))</a>
<a class="sourceLine" id="cb2-18" data-line-number="18"><span class="co">#&gt; # A tibble: 87 x 4</span></a>
<a class="sourceLine" id="cb2-19" data-line-number="19"><span class="co">#&gt;   name           hair_color skin_color  eye_color</span></a>
<a class="sourceLine" id="cb2-20" data-line-number="20"><span class="co">#&gt;   &lt;chr&gt;          &lt;chr&gt;      &lt;chr&gt;       &lt;chr&gt;    </span></a>
<a class="sourceLine" id="cb2-21" data-line-number="21"><span class="co">#&gt; 1 Luke Skywalker blond      fair        blue     </span></a>
<a class="sourceLine" id="cb2-22" data-line-number="22"><span class="co">#&gt; 2 C-3PO          &lt;NA&gt;       gold        yellow   </span></a>
<a class="sourceLine" id="cb2-23" data-line-number="23"><span class="co">#&gt; 3 R2-D2          &lt;NA&gt;       white, blue red      </span></a>
<a class="sourceLine" id="cb2-24" data-line-number="24"><span class="co">#&gt; 4 Darth Vader    none       white       yellow   </span></a>
<a class="sourceLine" id="cb2-25" data-line-number="25"><span class="co">#&gt; 5 Leia Organa    brown      light       brown    </span></a>
<a class="sourceLine" id="cb2-26" data-line-number="26"><span class="co">#&gt; # ... with 82 more rows</span></a>
<a class="sourceLine" id="cb2-27" data-line-number="27"></a>
<a class="sourceLine" id="cb2-28" data-line-number="28">starwars <span class="op">%&gt;%</span><span class="st"> </span></a>
<a class="sourceLine" id="cb2-29" data-line-number="29"><span class="st">  </span><span class="kw"><a href="reference/mutate.html">mutate</a></span>(name, <span class="dt">bmi =</span> mass <span class="op">/</span><span class="st"> </span>((height <span class="op">/</span><span class="st"> </span><span class="dv">100</span>)  <span class="op">^</span><span class="st"> </span><span class="dv">2</span>)) <span class="op">%&gt;%</span></a>
<a class="sourceLine" id="cb2-30" data-line-number="30"><span class="st">  </span><span class="kw"><a href="reference/select.html">select</a></span>(name<span class="op">:</span>mass, bmi)</a>
<a class="sourceLine" id="cb2-31" data-line-number="31"><span class="co">#&gt; # A tibble: 87 x 4</span></a>
<a class="sourceLine" id="cb2-32" data-line-number="32"><span class="co">#&gt;   name           height  mass   bmi</span></a>
<a class="sourceLine" id="cb2-33" data-line-number="33"><span class="co">#&gt;   &lt;chr&gt;           &lt;int&gt; &lt;dbl&gt; &lt;dbl&gt;</span></a>
<a class="sourceLine" id="cb2-34" data-line-number="34"><span class="co">#&gt; 1 Luke Skywalker    172    77  26.0</span></a>
<a class="sourceLine" id="cb2-35" data-line-number="35"><span class="co">#&gt; 2 C-3PO             167    75  26.9</span></a>
<a class="sourceLine" id="cb2-36" data-line-number="36"><span class="co">#&gt; 3 R2-D2              96    32  34.7</span></a>
<a class="sourceLine" id="cb2-37" data-line-number="37"><span class="co">#&gt; 4 Darth Vader       202   136  33.3</span></a>
<a class="sourceLine" id="cb2-38" data-line-number="38"><span class="co">#&gt; 5 Leia Organa       150    49  21.8</span></a>
<a class="sourceLine" id="cb2-39" data-line-number="39"><span class="co">#&gt; # ... with 82 more rows</span></a>
<a class="sourceLine" id="cb2-40" data-line-number="40"></a>
<a class="sourceLine" id="cb2-41" data-line-number="41">starwars <span class="op">%&gt;%</span><span class="st"> </span></a>
<a class="sourceLine" id="cb2-42" data-line-number="42"><span class="st">  </span><span class="kw"><a href="reference/arrange.html">arrange</a></span>(<span class="kw"><a href="reference/desc.html">desc</a></span>(mass))</a>
<a class="sourceLine" id="cb2-43" data-line-number="43"><span class="co">#&gt; # A tibble: 87 x 13</span></a>
<a class="sourceLine" id="cb2-44" data-line-number="44"><span class="co">#&gt;   name    height  mass hair_color skin_color  eye_color  birth_year gender</span></a>
<a class="sourceLine" id="cb2-45" data-line-number="45"><span class="co">#&gt;   &lt;chr&gt;    &lt;int&gt; &lt;dbl&gt; &lt;chr&gt;      &lt;chr&gt;       &lt;chr&gt;           &lt;dbl&gt; &lt;chr&gt; </span></a>
<a class="sourceLine" id="cb2-46" data-line-number="46"><span class="co">#&gt; 1 Jabba …    175  1358 &lt;NA&gt;       green-tan,… orange          600   herma…</span></a>
<a class="sourceLine" id="cb2-47" data-line-number="47"><span class="co">#&gt; 2 Grievo…    216   159 none       brown, whi… green, ye…       NA   male  </span></a>
<a class="sourceLine" id="cb2-48" data-line-number="48"><span class="co">#&gt; 3 IG-88      200   140 none       metal       red              15   none  </span></a>
<a class="sourceLine" id="cb2-49" data-line-number="49"><span class="co">#&gt; 4 Darth …    202   136 none       white       yellow           41.9 male  </span></a>
<a class="sourceLine" id="cb2-50" data-line-number="50"><span class="co">#&gt; 5 Tarfful    234   136 brown      brown       blue             NA   male  </span></a>
<a class="sourceLine" id="cb2-51" data-line-number="51"><span class="co">#&gt; # ... with 82 more rows, and 5 more variables: homeworld &lt;chr&gt;,</span></a>
<a class="sourceLine" id="cb2-52" data-line-number="52"><span class="co">#&gt; #   species &lt;chr&gt;, films &lt;list&gt;, vehicles &lt;list&gt;, starships &lt;list&gt;</span></a>
<a class="sourceLine" id="cb2-53" data-line-number="53"></a>
<a class="sourceLine" id="cb2-54" data-line-number="54">starwars <span class="op">%&gt;%</span></a>
<a class="sourceLine" id="cb2-55" data-line-number="55"><span class="st">  </span><span class="kw"><a href="reference/group_by.html">group_by</a></span>(species) <span class="op">%&gt;%</span></a>
<a class="sourceLine" id="cb2-56" data-line-number="56"><span class="st">  </span><span class="kw"><a href="reference/summarise.html">summarise</a></span>(</a>
<a class="sourceLine" id="cb2-57" data-line-number="57">    <span class="dt">n =</span> <span class="kw"><a href="reference/n.html">n</a></span>(),</a>
<a class="sourceLine" id="cb2-58" data-line-number="58">    <span class="dt">mass =</span> <span class="kw">mean</span>(mass, <span class="dt">na.rm =</span> <span class="ot">TRUE</span>)</a>
<a class="sourceLine" id="cb2-59" data-line-number="59">  ) <span class="op">%&gt;%</span></a>
<a class="sourceLine" id="cb2-60" data-line-number="60"><span class="st">  </span><span class="kw"><a href="reference/filter.html">filter</a></span>(n <span class="op">&gt;</span><span class="st"> </span><span class="dv">1</span>)</a>
<a class="sourceLine" id="cb2-61" data-line-number="61"><span class="co">#&gt; # A tibble: 9 x 3</span></a>
<a class="sourceLine" id="cb2-62" data-line-number="62"><span class="co">#&gt;   species      n  mass</span></a>
<a class="sourceLine" id="cb2-63" data-line-number="63"><span class="co">#&gt;   &lt;chr&gt;    &lt;int&gt; &lt;dbl&gt;</span></a>
<a class="sourceLine" id="cb2-64" data-line-number="64"><span class="co">#&gt; 1 Droid        5  69.8</span></a>
<a class="sourceLine" id="cb2-65" data-line-number="65"><span class="co">#&gt; 2 Gungan       3  74  </span></a>
<a class="sourceLine" id="cb2-66" data-line-number="66"><span class="co">#&gt; 3 Human       35  82.8</span></a>
<a class="sourceLine" id="cb2-67" data-line-number="67"><span class="co">#&gt; 4 Kaminoan     2  88  </span></a>
<a class="sourceLine" id="cb2-68" data-line-number="68"><span class="co">#&gt; 5 Mirialan     2  53.1</span></a>
<a class="sourceLine" id="cb2-69" data-line-number="69"><span class="co">#&gt; # ... with 4 more rows</span></a></code></pre></div>
=======
<div class="sourceCode"><pre class="sourceCode r"><code class="sourceCode r"><span class="kw">library</span>(dplyr)

starwars <span class="op">%&gt;%</span><span class="st"> </span>
<span class="st">  </span><span class="kw"><a href="reference/filter.html">filter</a></span>(species <span class="op">==</span><span class="st"> "Droid"</span>)
<span class="co">#&gt; # A tibble: 5 x 13</span>
<span class="co">#&gt;   name  height  mass hair_color skin_color eye_color birth_year gender</span>
<span class="co">#&gt;   &lt;chr&gt;  &lt;int&gt; &lt;dbl&gt; &lt;chr&gt;      &lt;chr&gt;      &lt;chr&gt;          &lt;dbl&gt; &lt;chr&gt; </span>
<span class="co">#&gt; 1 C-3PO    167    75 &lt;NA&gt;       gold       yellow           112 &lt;NA&gt;  </span>
<span class="co">#&gt; 2 R2-D2     96    32 &lt;NA&gt;       white, bl… red               33 &lt;NA&gt;  </span>
<span class="co">#&gt; 3 R5-D4     97    32 &lt;NA&gt;       white, red red               NA &lt;NA&gt;  </span>
<span class="co">#&gt; 4 IG-88    200   140 none       metal      red               15 none  </span>
<span class="co">#&gt; 5 BB8       NA    NA none       none       black             NA none  </span>
<span class="co">#&gt; # ... with 5 more variables: homeworld &lt;chr&gt;, species &lt;chr&gt;, films &lt;list&gt;,</span>
<span class="co">#&gt; #   vehicles &lt;list&gt;, starships &lt;list&gt;</span>

starwars <span class="op">%&gt;%</span><span class="st"> </span>
<span class="st">  </span><span class="kw"><a href="reference/select.html">select</a></span>(name, <span class="kw"><a href="http://www.rdocumentation.org/packages/tidyselect/topics/select_helpers">ends_with</a></span>(<span class="st">"color"</span>))
<span class="co">#&gt; # A tibble: 87 x 4</span>
<span class="co">#&gt;   name           hair_color skin_color  eye_color</span>
<span class="co">#&gt;   &lt;chr&gt;          &lt;chr&gt;      &lt;chr&gt;       &lt;chr&gt;    </span>
<span class="co">#&gt; 1 Luke Skywalker blond      fair        blue     </span>
<span class="co">#&gt; 2 C-3PO          &lt;NA&gt;       gold        yellow   </span>
<span class="co">#&gt; 3 R2-D2          &lt;NA&gt;       white, blue red      </span>
<span class="co">#&gt; 4 Darth Vader    none       white       yellow   </span>
<span class="co">#&gt; 5 Leia Organa    brown      light       brown    </span>
<span class="co">#&gt; # ... with 82 more rows</span>

starwars <span class="op">%&gt;%</span><span class="st"> </span>
<span class="st">  </span><span class="kw"><a href="reference/mutate.html">mutate</a></span>(name, <span class="dt">bmi =</span> mass <span class="op">/</span><span class="st"> </span>((height <span class="op">/</span><span class="st"> </span><span class="dv">100</span>)  <span class="op">^</span><span class="st"> </span><span class="dv">2</span>)) <span class="op">%&gt;%</span>
<span class="st">  </span><span class="kw"><a href="reference/select.html">select</a></span>(name<span class="op">:</span>mass, bmi)
<span class="co">#&gt; # A tibble: 87 x 4</span>
<span class="co">#&gt;   name           height  mass   bmi</span>
<span class="co">#&gt;   &lt;chr&gt;           &lt;int&gt; &lt;dbl&gt; &lt;dbl&gt;</span>
<span class="co">#&gt; 1 Luke Skywalker    172    77  26.0</span>
<span class="co">#&gt; 2 C-3PO             167    75  26.9</span>
<span class="co">#&gt; 3 R2-D2              96    32  34.7</span>
<span class="co">#&gt; 4 Darth Vader       202   136  33.3</span>
<span class="co">#&gt; 5 Leia Organa       150    49  21.8</span>
<span class="co">#&gt; # ... with 82 more rows</span>

starwars <span class="op">%&gt;%</span><span class="st"> </span>
<span class="st">  </span><span class="kw"><a href="reference/arrange.html">arrange</a></span>(<span class="kw"><a href="reference/desc.html">desc</a></span>(mass))
<span class="co">#&gt; # A tibble: 87 x 13</span>
<span class="co">#&gt;   name  height  mass hair_color skin_color eye_color birth_year gender</span>
<span class="co">#&gt;   &lt;chr&gt;  &lt;int&gt; &lt;dbl&gt; &lt;chr&gt;      &lt;chr&gt;      &lt;chr&gt;          &lt;dbl&gt; &lt;chr&gt; </span>
<span class="co">#&gt; 1 Jabb…    175  1358 &lt;NA&gt;       green-tan… orange         600   herma…</span>
<span class="co">#&gt; 2 Grie…    216   159 none       brown, wh… green, y…       NA   male  </span>
<span class="co">#&gt; 3 IG-88    200   140 none       metal      red             15   none  </span>
<span class="co">#&gt; 4 Dart…    202   136 none       white      yellow          41.9 male  </span>
<span class="co">#&gt; 5 Tarf…    234   136 brown      brown      blue            NA   male  </span>
<span class="co">#&gt; # ... with 82 more rows, and 5 more variables: homeworld &lt;chr&gt;,</span>
<span class="co">#&gt; #   species &lt;chr&gt;, films &lt;list&gt;, vehicles &lt;list&gt;, starships &lt;list&gt;</span>

starwars <span class="op">%&gt;%</span>
<span class="st">  </span><span class="kw"><a href="reference/group_by.html">group_by</a></span>(species) <span class="op">%&gt;%</span>
<span class="st">  </span><span class="kw"><a href="reference/summarise.html">summarise</a></span>(
    <span class="dt">n =</span> <span class="kw"><a href="reference/n.html">n</a></span>(),
    <span class="dt">mass =</span> <span class="kw">mean</span>(mass, <span class="dt">na.rm =</span> <span class="ot">TRUE</span>)
  ) <span class="op">%&gt;%</span>
<span class="st">  </span><span class="kw"><a href="reference/filter.html">filter</a></span>(n <span class="op">&gt;</span><span class="st"> </span><span class="dv">1</span>)
<span class="co">#&gt; # A tibble: 9 x 3</span>
<span class="co">#&gt;   species      n  mass</span>
<span class="co">#&gt;   &lt;chr&gt;    &lt;int&gt; &lt;dbl&gt;</span>
<span class="co">#&gt; 1 Droid        5  69.8</span>
<span class="co">#&gt; 2 Gungan       3  74  </span>
<span class="co">#&gt; 3 Human       35  82.8</span>
<span class="co">#&gt; 4 Kaminoan     2  88  </span>
<span class="co">#&gt; 5 Mirialan     2  53.1</span>
<span class="co">#&gt; # ... with 4 more rows</span></code></pre></div>
>>>>>>> 6648cbb7
<hr>
<p>Please note that this project is released with a <a href="CONDUCT.html">Contributor Code of Conduct</a>. By participating in this project you agree to abide by its terms.</p>
</div>
</div>
  </div>

  <div class="col-md-3 hidden-xs hidden-sm" id="sidebar">
    <div class="links">
<h2>Links</h2>
<ul class="list-unstyled">
<li>Download from CRAN at <br><a href="https://cloud.r-project.org/package=dplyr">https://​cloud.r-project.org/​package=dplyr</a>
</li>
<li>Browse source code at <br><a href="https://github.com/tidyverse/dplyr">https://​github.com/​tidyverse/​dplyr</a>
</li>
<li>Report a bug at <br><a href="https://github.com/tidyverse/dplyr/issues">https://​github.com/​tidyverse/​dplyr/​issues</a>
</li>
<li>Learn more at <br><a href="http://r4ds.had.co.nz/transform.html">http://​r4ds.had.co.nz/​transform.html</a>
</li>
</ul>
</div>
<div class="license">
<h2>License</h2>
<ul class="list-unstyled">
<li><a href="LICENSE.html">Full license</a></li>
<li><small><a href="https://opensource.org/licenses/mit-license.php">MIT</a> + file <a href="LICENSE-text.html">LICENSE</a></small></li>
</ul>
</div>
<div class="developers">
<h2>Developers</h2>
<ul class="list-unstyled">
<li>
<a href="http://hadley.nz">Hadley Wickham</a> <br><small class="roles"> Author, maintainer </small> <a href="https://orcid.org/0000-0003-4757-117X" target="orcid.widget"><img src="https://members.orcid.org/sites/default/files/vector_iD_icon.svg" class="orcid" height="16"></a> </li>
<li>Romain François <br><small class="roles"> Author </small> <a href="https://orcid.org/0000-0002-2444-4226" target="orcid.widget"><img src="https://members.orcid.org/sites/default/files/vector_iD_icon.svg" class="orcid" height="16"></a> </li>
<li>Lionel Henry <br><small class="roles"> Author </small>  </li>
<li>Kirill Müller <br><small class="roles"> Author </small> <a href="https://orcid.org/0000-0002-1416-3412" target="orcid.widget"><img src="https://members.orcid.org/sites/default/files/vector_iD_icon.svg" class="orcid" height="16"></a> </li>
<li>
<a href="https://www.rstudio.com"><img src="https://tidyverse.org/rstudio-logo.svg" alt="RStudio" height="24"></a> <br><small class="roles"> Copyright holder, funder </small>  </li>
</ul>
</div>

      <div class="dev-status">
<h2>Dev status</h2>
<ul class="list-unstyled">
<li><a href="https://travis-ci.org/tidyverse/dplyr"><img src="https://travis-ci.org/tidyverse/dplyr.svg?branch=master" alt="Build Status"></a></li>
<li><a href="https://ci.appveyor.com/project/tidyverse/dplyr"><img src="https://ci.appveyor.com/api/projects/status/github/tidyverse/dplyr?branch=master&amp;svg=true" alt="AppVeyor Build Status"></a></li>
<li><a href="https://cran.r-project.org/package=dplyr"><img src="https://www.r-pkg.org/badges/version/dplyr" alt="CRAN_Status_Badge"></a></li>
<li><a href="https://codecov.io/gh/tidyverse/dplyr?branch=master"><img src="https://codecov.io/gh/tidyverse/dplyr/branch/master/graph/badge.svg" alt="Coverage Status"></a></li>
</ul>
</div>
</div>

</div>


      <footer><div class="tidyverse">
  <p>dplyr is a part of the <strong>tidyverse</strong>, an ecosystem of packages designed with common APIs and a shared philosophy. Learn more at <a href="https://tidyverse.org">tidyverse.org</a>.</p>
</div>

<div class="author">
  <p>Developed by <a href="http://hadley.nz">Hadley Wickham</a>, Romain François, Lionel Henry, Kirill Müller, <a href="https://www.rstudio.com"><img src="https://tidyverse.org/rstudio-logo.svg" alt="RStudio" height="24"></a>.</p>
<<<<<<< HEAD
  <p>Site built by <a href="http://pkgdown.r-lib.org">pkgdown</a>.</p>
=======
  <p>Site built by <a href="https://pkgdown.r-lib.org">pkgdown</a>.</p>
>>>>>>> 6648cbb7
</div>

<script async src="https://www.googletagmanager.com/gtag/js?id=UA-115082821-1"></script><script>
 window.dataLayer = window.dataLayer || [];
 function gtag(){dataLayer.push(arguments);}
 gtag('js', new Date());

 gtag('config', 'UA-115082821-1');
</script></footer>
</div>

  
<script type="text/javascript" src="https://cdn.jsdelivr.net/npm/docsearch.js@2/dist/cdn/docsearch.min.js"></script><script>
  docsearch({
    
    
    apiKey: '1270c4079b26a138795263974bbf302d',
    indexName: 'tidyverse',
    inputSelector: 'input#search-input.form-control',
    transformData: function(hits) {
      return hits.map(function (hit) {
        hit.url = updateHitURL(hit);
        return hit;
      });
    }
  });
</script>
</body>
</html><|MERGE_RESOLUTION|>--- conflicted
+++ resolved
@@ -27,11 +27,7 @@
 
       <div class="navbar-brand-container">
         <a class="navbar-brand" href="index.html">dplyr</a>
-<<<<<<< HEAD
-        <small class="tidyverse">part of the <a href="http://tidyverse.org">tidyverse</a></small>
-=======
         <small class="tidyverse">part of the <a href="https://tidyverse.org">tidyverse</a></small>
->>>>>>> 6648cbb7
       </div>
     </div>
     <div id="navbar" class="navbar-collapse collapse">
@@ -131,77 +127,6 @@
 <div id="usage" class="section level2">
 <h2 class="hasAnchor">
 <a href="#usage" class="anchor"></a>Usage</h2>
-<<<<<<< HEAD
-<div class="sourceCode" id="cb2"><pre class="sourceCode r"><code class="sourceCode r"><a class="sourceLine" id="cb2-1" data-line-number="1"><span class="kw">library</span>(dplyr)</a>
-<a class="sourceLine" id="cb2-2" data-line-number="2"></a>
-<a class="sourceLine" id="cb2-3" data-line-number="3">starwars <span class="op">%&gt;%</span><span class="st"> </span></a>
-<a class="sourceLine" id="cb2-4" data-line-number="4"><span class="st">  </span><span class="kw"><a href="reference/filter.html">filter</a></span>(species <span class="op">==</span><span class="st"> "Droid"</span>)</a>
-<a class="sourceLine" id="cb2-5" data-line-number="5"><span class="co">#&gt; # A tibble: 5 x 13</span></a>
-<a class="sourceLine" id="cb2-6" data-line-number="6"><span class="co">#&gt;   name  height  mass hair_color skin_color  eye_color birth_year gender</span></a>
-<a class="sourceLine" id="cb2-7" data-line-number="7"><span class="co">#&gt;   &lt;chr&gt;  &lt;int&gt; &lt;dbl&gt; &lt;chr&gt;      &lt;chr&gt;       &lt;chr&gt;          &lt;dbl&gt; &lt;chr&gt; </span></a>
-<a class="sourceLine" id="cb2-8" data-line-number="8"><span class="co">#&gt; 1 C-3PO    167    75 &lt;NA&gt;       gold        yellow           112 &lt;NA&gt;  </span></a>
-<a class="sourceLine" id="cb2-9" data-line-number="9"><span class="co">#&gt; 2 R2-D2     96    32 &lt;NA&gt;       white, blue red               33 &lt;NA&gt;  </span></a>
-<a class="sourceLine" id="cb2-10" data-line-number="10"><span class="co">#&gt; 3 R5-D4     97    32 &lt;NA&gt;       white, red  red               NA &lt;NA&gt;  </span></a>
-<a class="sourceLine" id="cb2-11" data-line-number="11"><span class="co">#&gt; 4 IG-88    200   140 none       metal       red               15 none  </span></a>
-<a class="sourceLine" id="cb2-12" data-line-number="12"><span class="co">#&gt; 5 BB8       NA    NA none       none        black             NA none  </span></a>
-<a class="sourceLine" id="cb2-13" data-line-number="13"><span class="co">#&gt; # ... with 5 more variables: homeworld &lt;chr&gt;, species &lt;chr&gt;, films &lt;list&gt;,</span></a>
-<a class="sourceLine" id="cb2-14" data-line-number="14"><span class="co">#&gt; #   vehicles &lt;list&gt;, starships &lt;list&gt;</span></a>
-<a class="sourceLine" id="cb2-15" data-line-number="15"></a>
-<a class="sourceLine" id="cb2-16" data-line-number="16">starwars <span class="op">%&gt;%</span><span class="st"> </span></a>
-<a class="sourceLine" id="cb2-17" data-line-number="17"><span class="st">  </span><span class="kw"><a href="reference/select.html">select</a></span>(name, <span class="kw"><a href="http://www.rdocumentation.org/packages/tidyselect/topics/select_helpers">ends_with</a></span>(<span class="st">"color"</span>))</a>
-<a class="sourceLine" id="cb2-18" data-line-number="18"><span class="co">#&gt; # A tibble: 87 x 4</span></a>
-<a class="sourceLine" id="cb2-19" data-line-number="19"><span class="co">#&gt;   name           hair_color skin_color  eye_color</span></a>
-<a class="sourceLine" id="cb2-20" data-line-number="20"><span class="co">#&gt;   &lt;chr&gt;          &lt;chr&gt;      &lt;chr&gt;       &lt;chr&gt;    </span></a>
-<a class="sourceLine" id="cb2-21" data-line-number="21"><span class="co">#&gt; 1 Luke Skywalker blond      fair        blue     </span></a>
-<a class="sourceLine" id="cb2-22" data-line-number="22"><span class="co">#&gt; 2 C-3PO          &lt;NA&gt;       gold        yellow   </span></a>
-<a class="sourceLine" id="cb2-23" data-line-number="23"><span class="co">#&gt; 3 R2-D2          &lt;NA&gt;       white, blue red      </span></a>
-<a class="sourceLine" id="cb2-24" data-line-number="24"><span class="co">#&gt; 4 Darth Vader    none       white       yellow   </span></a>
-<a class="sourceLine" id="cb2-25" data-line-number="25"><span class="co">#&gt; 5 Leia Organa    brown      light       brown    </span></a>
-<a class="sourceLine" id="cb2-26" data-line-number="26"><span class="co">#&gt; # ... with 82 more rows</span></a>
-<a class="sourceLine" id="cb2-27" data-line-number="27"></a>
-<a class="sourceLine" id="cb2-28" data-line-number="28">starwars <span class="op">%&gt;%</span><span class="st"> </span></a>
-<a class="sourceLine" id="cb2-29" data-line-number="29"><span class="st">  </span><span class="kw"><a href="reference/mutate.html">mutate</a></span>(name, <span class="dt">bmi =</span> mass <span class="op">/</span><span class="st"> </span>((height <span class="op">/</span><span class="st"> </span><span class="dv">100</span>)  <span class="op">^</span><span class="st"> </span><span class="dv">2</span>)) <span class="op">%&gt;%</span></a>
-<a class="sourceLine" id="cb2-30" data-line-number="30"><span class="st">  </span><span class="kw"><a href="reference/select.html">select</a></span>(name<span class="op">:</span>mass, bmi)</a>
-<a class="sourceLine" id="cb2-31" data-line-number="31"><span class="co">#&gt; # A tibble: 87 x 4</span></a>
-<a class="sourceLine" id="cb2-32" data-line-number="32"><span class="co">#&gt;   name           height  mass   bmi</span></a>
-<a class="sourceLine" id="cb2-33" data-line-number="33"><span class="co">#&gt;   &lt;chr&gt;           &lt;int&gt; &lt;dbl&gt; &lt;dbl&gt;</span></a>
-<a class="sourceLine" id="cb2-34" data-line-number="34"><span class="co">#&gt; 1 Luke Skywalker    172    77  26.0</span></a>
-<a class="sourceLine" id="cb2-35" data-line-number="35"><span class="co">#&gt; 2 C-3PO             167    75  26.9</span></a>
-<a class="sourceLine" id="cb2-36" data-line-number="36"><span class="co">#&gt; 3 R2-D2              96    32  34.7</span></a>
-<a class="sourceLine" id="cb2-37" data-line-number="37"><span class="co">#&gt; 4 Darth Vader       202   136  33.3</span></a>
-<a class="sourceLine" id="cb2-38" data-line-number="38"><span class="co">#&gt; 5 Leia Organa       150    49  21.8</span></a>
-<a class="sourceLine" id="cb2-39" data-line-number="39"><span class="co">#&gt; # ... with 82 more rows</span></a>
-<a class="sourceLine" id="cb2-40" data-line-number="40"></a>
-<a class="sourceLine" id="cb2-41" data-line-number="41">starwars <span class="op">%&gt;%</span><span class="st"> </span></a>
-<a class="sourceLine" id="cb2-42" data-line-number="42"><span class="st">  </span><span class="kw"><a href="reference/arrange.html">arrange</a></span>(<span class="kw"><a href="reference/desc.html">desc</a></span>(mass))</a>
-<a class="sourceLine" id="cb2-43" data-line-number="43"><span class="co">#&gt; # A tibble: 87 x 13</span></a>
-<a class="sourceLine" id="cb2-44" data-line-number="44"><span class="co">#&gt;   name    height  mass hair_color skin_color  eye_color  birth_year gender</span></a>
-<a class="sourceLine" id="cb2-45" data-line-number="45"><span class="co">#&gt;   &lt;chr&gt;    &lt;int&gt; &lt;dbl&gt; &lt;chr&gt;      &lt;chr&gt;       &lt;chr&gt;           &lt;dbl&gt; &lt;chr&gt; </span></a>
-<a class="sourceLine" id="cb2-46" data-line-number="46"><span class="co">#&gt; 1 Jabba …    175  1358 &lt;NA&gt;       green-tan,… orange          600   herma…</span></a>
-<a class="sourceLine" id="cb2-47" data-line-number="47"><span class="co">#&gt; 2 Grievo…    216   159 none       brown, whi… green, ye…       NA   male  </span></a>
-<a class="sourceLine" id="cb2-48" data-line-number="48"><span class="co">#&gt; 3 IG-88      200   140 none       metal       red              15   none  </span></a>
-<a class="sourceLine" id="cb2-49" data-line-number="49"><span class="co">#&gt; 4 Darth …    202   136 none       white       yellow           41.9 male  </span></a>
-<a class="sourceLine" id="cb2-50" data-line-number="50"><span class="co">#&gt; 5 Tarfful    234   136 brown      brown       blue             NA   male  </span></a>
-<a class="sourceLine" id="cb2-51" data-line-number="51"><span class="co">#&gt; # ... with 82 more rows, and 5 more variables: homeworld &lt;chr&gt;,</span></a>
-<a class="sourceLine" id="cb2-52" data-line-number="52"><span class="co">#&gt; #   species &lt;chr&gt;, films &lt;list&gt;, vehicles &lt;list&gt;, starships &lt;list&gt;</span></a>
-<a class="sourceLine" id="cb2-53" data-line-number="53"></a>
-<a class="sourceLine" id="cb2-54" data-line-number="54">starwars <span class="op">%&gt;%</span></a>
-<a class="sourceLine" id="cb2-55" data-line-number="55"><span class="st">  </span><span class="kw"><a href="reference/group_by.html">group_by</a></span>(species) <span class="op">%&gt;%</span></a>
-<a class="sourceLine" id="cb2-56" data-line-number="56"><span class="st">  </span><span class="kw"><a href="reference/summarise.html">summarise</a></span>(</a>
-<a class="sourceLine" id="cb2-57" data-line-number="57">    <span class="dt">n =</span> <span class="kw"><a href="reference/n.html">n</a></span>(),</a>
-<a class="sourceLine" id="cb2-58" data-line-number="58">    <span class="dt">mass =</span> <span class="kw">mean</span>(mass, <span class="dt">na.rm =</span> <span class="ot">TRUE</span>)</a>
-<a class="sourceLine" id="cb2-59" data-line-number="59">  ) <span class="op">%&gt;%</span></a>
-<a class="sourceLine" id="cb2-60" data-line-number="60"><span class="st">  </span><span class="kw"><a href="reference/filter.html">filter</a></span>(n <span class="op">&gt;</span><span class="st"> </span><span class="dv">1</span>)</a>
-<a class="sourceLine" id="cb2-61" data-line-number="61"><span class="co">#&gt; # A tibble: 9 x 3</span></a>
-<a class="sourceLine" id="cb2-62" data-line-number="62"><span class="co">#&gt;   species      n  mass</span></a>
-<a class="sourceLine" id="cb2-63" data-line-number="63"><span class="co">#&gt;   &lt;chr&gt;    &lt;int&gt; &lt;dbl&gt;</span></a>
-<a class="sourceLine" id="cb2-64" data-line-number="64"><span class="co">#&gt; 1 Droid        5  69.8</span></a>
-<a class="sourceLine" id="cb2-65" data-line-number="65"><span class="co">#&gt; 2 Gungan       3  74  </span></a>
-<a class="sourceLine" id="cb2-66" data-line-number="66"><span class="co">#&gt; 3 Human       35  82.8</span></a>
-<a class="sourceLine" id="cb2-67" data-line-number="67"><span class="co">#&gt; 4 Kaminoan     2  88  </span></a>
-<a class="sourceLine" id="cb2-68" data-line-number="68"><span class="co">#&gt; 5 Mirialan     2  53.1</span></a>
-<a class="sourceLine" id="cb2-69" data-line-number="69"><span class="co">#&gt; # ... with 4 more rows</span></a></code></pre></div>
-=======
 <div class="sourceCode"><pre class="sourceCode r"><code class="sourceCode r"><span class="kw">library</span>(dplyr)
 
 starwars <span class="op">%&gt;%</span><span class="st"> </span>
@@ -271,7 +196,6 @@
 <span class="co">#&gt; 4 Kaminoan     2  88  </span>
 <span class="co">#&gt; 5 Mirialan     2  53.1</span>
 <span class="co">#&gt; # ... with 4 more rows</span></code></pre></div>
->>>>>>> 6648cbb7
 <hr>
 <p>Please note that this project is released with a <a href="CONDUCT.html">Contributor Code of Conduct</a>. By participating in this project you agree to abide by its terms.</p>
 </div>
@@ -332,11 +256,7 @@
 
 <div class="author">
   <p>Developed by <a href="http://hadley.nz">Hadley Wickham</a>, Romain François, Lionel Henry, Kirill Müller, <a href="https://www.rstudio.com"><img src="https://tidyverse.org/rstudio-logo.svg" alt="RStudio" height="24"></a>.</p>
-<<<<<<< HEAD
-  <p>Site built by <a href="http://pkgdown.r-lib.org">pkgdown</a>.</p>
-=======
   <p>Site built by <a href="https://pkgdown.r-lib.org">pkgdown</a>.</p>
->>>>>>> 6648cbb7
 </div>
 
 <script async src="https://www.googletagmanager.com/gtag/js?id=UA-115082821-1"></script><script>
