--- conflicted
+++ resolved
@@ -1,14 +1,6 @@
 # dplyr 0.4.3.9000
 
-<<<<<<< HEAD
 ## Improved encoding support
-=======
-* `Progress` respects global option `dplyr.show_progress` (default is TRUE)
-  (@jimhester #1264, #1226).
-
-* `mutate` better protects intermediary results (#1231). 
->>>>>>> 34ed5766
-
 Until now, dplyr's support for non-UTF8 encodings has been rather shaky. This release brings a number of improvement to fix these problems: it's probably not perfect, but should be a lot better than the previously version. This includes fixes to `arrange()` (#1280), `bind_rows()` (#1265), `distinct()` (#1179), and joins (#1315). `print.tbl_df()` also recieved a fix for strings with invalid encodings (#851).
 
 ## Other minor improvements and bug fixes
@@ -56,6 +48,10 @@
   0-row inputs (#1300).
 
 * `n_distinct()` gains an `na_rm` argument (#1052).
+
+* The `Progress` bar used by `do()` now respects global option 
+  `dplyr.show_progress` (default is TRUE) so you can turn it off globally
+  (@jimhester #1264, #1226).
 
 * `summarise()` handles expressions that returning heterogenous outputs, 
   e.g. `median()`, which that sometimes returns an integer, and other times a 
