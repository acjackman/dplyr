--- conflicted
+++ resolved
@@ -160,7 +160,6 @@
   now defaults to `"Freq"` for consistency with `as.data.frame.table`.
   (@krlmlr, #1374).
 
-<<<<<<< HEAD
 * Added interpretation for `global` in dplyr expressions. `global(var)` means
    getting the `var` variable from the calling environment, not from the data.
    This is useful to disambiguate the case where `var` is also a variable from
@@ -173,9 +172,8 @@
 * `min` and `max` handle empty sets (#1481).
 
 * grouped and rowwise `mutate` disambiguate `NA` and `NaN` (#1448).
-=======
+
 * Consistent behavior on distinct() when key is set in data.table (#990).
->>>>>>> 7aa7171d
 
 # dplyr 0.4.3
 
