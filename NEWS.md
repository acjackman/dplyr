# dplyr 0.2.0.99

* joins (e.g. `left_join()`, `inner_join()`, `semi_join()`, `anti_join()`)
  now allow you to join on different variables in `x` and `y` tables by
  supplying a named vector to `by`. For example, `by = c("a" = "b")` joins
  `x.a` to `y.b`.  (Currently only supported in sql sources)
  
* `order_by()` now works in conjunction with window functions in databases 
  that support them. 
  
* `src_bigquery()` (through the bigrquery package) works again. It now
  supports cumulative functions (min, max, mean, sum) and throws an error
  if you attempt to use recycled aggregates (which bq doesn't support).

* new `verb()` distinct returns distinct (unique) rows of a tbl. Currently
  implemented for `tbl_df()`, `grouped_df()`, `tbl_dt()`, `grouped_dt()`, and 
  `tbl_sql()`

* `select()` gives error message if you attempt to select invalid columns
  (#348)

* Export `sample_n()` and `sample_frac()` methods for data.frames. 
  (#405, @alyst)

* `mutate(data, a = NULL)` removes the variable `a` from the returned dataset (#462). 

* `cumany` and `cumall` properly handle `NA` (#408). 

* The `AsIs` class is white listed (#453). 

* `mutate` makes a `rowwise_df` when given a `rowwise_df` (#463). 

<<<<<<< HEAD
* `summarise` and `group_by` now retain over allocation when working with data.tables (#475, arunsrinivasan).
=======
* Set generics now pass their arguments down to the base functions, which
  will ensure they raise errors if you pass in two many arguments.

* `%>%` is simply re-exported from magrittr, instead of creating a local copy 
  (#496, thanks to @jimhester)

* `summarise.tbl_cube()` works with single grouping variable (#480).

* `select()` no longer fails when data frame if some columns are not named.
  (#492)

* `do()` now displays the progress bar only when used in interactive prompts
  and not when knitting (#428, @jimhester).

>>>>>>> 5a1da8c2

# dplyr 0.2

## Piping

dplyr now imports `%>%` from magrittr (#330). I recommend that you use this instead of `%.%` because it is easier to type (since you can hold down the shift key) and is more flexible. With you `%>%`, you can control which argument on the RHS recieves the LHS by using the pronoun `.`. This makes `%>%` more useful with base R functions because they don't always take the data frame as the first argument. For example you could pipe `mtcars` to `xtabs()` with:

    mtcars %>% xtabs( ~ cyl + vs, data = .)
    
Thanks to @smbache for the excellent magrittr package. dplyr only provides `%>%` from magrittr, but it contains many other useful functions. To use them, load `magrittr` explicitly: `library(magrittr)`. For more details, see `vignette("magrittr")`.

`%.%` will be deprecated in a future version of dplyr, but it won't happen for a while. I've also deprecated `chain()` to encourage a single style of dplyr usage: please use `%>%` instead.

## Do

`do()` has been completely overhauled. There are now two ways to use it, either with multiple named arguments or a single unnamed arguments. `group_by()` + `do()` is equivalent to `plyr::dlply`, except it always returns a data frame.

If you use named arguments, each argument becomes a list-variable in the output. A list-variable can contain any arbitrary R object so it's particularly well suited for storing models.

    library(dplyr)
    models <- mtcars %>% group_by(cyl) %>% do(lm = lm(mpg ~ wt, data = .))
    models %>% summarise(rsq = summary(lm)$r.squared)
    
If you use an unnamed argument, the result should be a data frame. This allows you to apply arbitrary functions to each group.

    mtcars %>% group_by(cyl) %>% do(head(., 1))

Note the use of the `.` pronoun to refer to the data in the current group.

`do()` also has an automatic progress bar. It appears if the computation takes longer than 5 seconds and lets you know (approximately) how much longer the job will take to complete.

## New verbs

dplyr 0.2 adds three new verbs:

* `glimpse()` makes it possible to see all the columns in a tbl,
  displaying as much data for each variable as can be fit on a single line.

* `sample_n()` randomly samples a fixed number of rows from a tbl;
  `sample_frac()` randomly samples a fixed fraction of rows. Only works
  for local data frames and data tables (#202).

* `summarise_each()` and `mutate_each()` make it easy to apply one or more
  functions to multiple columns in a tbl (#178).

## Minor improvements

* If you load plyr after dplyr, you'll get a message suggesting that you
  load plyr first (#347).

* `as.tbl_cube()` gains a method for matrices (#359, @paulstaab)

* `compute()` gains `temporary` argument so you can control whether the
  results are temporary or permanent (#382, @cpsievert)

* `group_by()` now defaults to `add = FALSE` so that it sets the grouping
  variables rather than adding to the existing list. I think this is how
  most people expected `group_by` to work anyway, so it's unlikely to
  cause problems (#385).

* Support for [MonetDB](http://www.monetdb.org) tables with `src_monetdb()` 
  (#8, thanks to @hannesmuehleisen).

* New vignettes: 
  
    * `memory` vignette which discusses how dplyr minimises memory usage
      for local data frames (#198).
      
    *  `new-sql-backend` vignette which discusses how to add a new
       SQL backend/source to dplyr.

* `changes()` output more clearly distinguishes which columns were added or
  deleted.

* `explain()` is now generic.

* dplyr is more careful when setting the keys of data tables, so it never
  accidentally modifies an object that it doesn't own. It also avoids
  unnecessary key setting which negatively affected performance.
  (#193, #255).

* `print()` methods for `tbl_df`, `tbl_dt` and `tbl_sql` gain `n` argument to
  control the number of rows printed (#362). They also works better when you have 
  columns containing lists of complex objects. 

* `row_number()` can be called without arguments, in which case it returns
  the same as `1:n()` (#303).

* `"comment"` attribute is allowed (white listed) as well as names (#346).

* hybrid versions of `min`, `max`, `mean`, `var`, `sd` and `sum` 
  handle the `na.rm` argument (#168). This should yield substantial
  performance improvements for those functions.

* Special case for call to `arrange()` on a grouped data frame with no arguments. (#369)  
  
## Bug fixes

* Code adapted to Rcpp > 0.11.1

* internal `DataDots` class protects against missing variables in verbs (#314),
  including the case where `...` is missing. (#338)

* `all.equal.data.frame` from base is no longer bypassed. we now have 
  `all.equal.tbl_df` and `all.equal.tbl_dt` methods (#332). 
  
* `arrange()` correctly handles NA in numeric vectors (#331) and 0 row 
  data frames (#289).

* `copy_to.src_mysql()` now works on windows (#323)

* `*_join()` doesn't reorder column names (#324).

* `rbind_all()` is stricter and only accepts list of data frames (#288)

* `rbind_*` propagates time zone information for `POSIXct` columns (#298).

* `rbind_*` is less strict about type promotion. The numeric `Collecter` allows
  collection of integer and logical vectors. The integer `Collecter` also collects
  logical values (#321).

* internal `sum` correctly handles integer (under/over)flow (#308).

* `summarise()` checks consistency of outputs (#300) and drops `names` 
  attribute of output columns (#357). 

* join functions throw error instead of crashing when there are no common
  variables between the data frames, and also give a better error message when
  only one data frame has a by variable (#371). 

* `top_n()` returns `n` rows instead of `n - 1` (@leondutoit, #367).

* SQL translation always evaluates subsetting operators (`$`, `[`, `[[`) 
  locally. (#318).

* `select()` now renames variables in remote sql tbls (#317) and  
  implicitly adds grouping variables (#170).
  
* internal `grouped_df_impl` function errors if there are no variables to group by (#398). 

* `n_distinct` did not treat NA correctly in the numeric case #384. 

* Some compiler warnings triggered by -Wall or -pedantic have been eliminated. 

* `group_by` only creates one group for NA (#401). 

* Hybrid evaluator did not evaluate expression in correct environment (#403). 

# dplyr 0.1.3

## Bug fixes

* `select()` actually renames columns in a data table (#284).

* `rbind_all()` and `rbind_list()` now handle missing values in factors (#279).

* SQL joins now work better if names duplicated in both x and y tables (#310).

* Builds against Rcpp 0.11.1

* `select()` correctly works with the vars attribute (#309).

* Internal code is stricter when deciding if a data frame is grouped (#308):
  this avoids a number of situations which previously causedd .

* More data frame joins work with missing values in keys (#306).

# dplyr 0.1.2

## New features

* `select()` is substantially more powerful. You can use named arguments to
  rename existing variables, and new functions `starts_with()`, `ends_with()`,
  `contains()`, `matches()` and `num_range()` to select variables based on
  their names. It now also makes a shallow copy, substantially reducing its
  memory impact (#158, #172, #192, #232).

* `summarize()` added as alias for `summarise()` for people from countries
  that don't don't spell things correctly ;) (#245)

## Bug fixes

* `filter()` now fails when given anything other than a logical vector, and
  correctly handles missing values (#249). `filter.numeric()` proxies
  `stats::filter()` so you can continue to use `filter()` function with
  numeric inputs (#264).

* `summarise()` correctly uses newly created variables (#259).

* `mutate()` correctly propagates attributes (#265) and `mutate.data.frame()`
  correctly mutates the same variable repeatedly (#243).

* `lead()` and `lag()` preserve attributes, so they now work with
  dates, times and factors (#166).

* `n()` never accepts arguments (#223).

* `row_number()` gives correct results (#227).

* `rbind_all()` silently ignores data frames with 0 rows or 0 columns (#274).

* `group_by()` orders the result (#242). It also checks that columns
  are of supported types (#233, #276).

* The hybrid evaluator did not handle some expressions correctly, for
  example in `if(n() > 5) 1 else 2` the subexpression `n()` was not
  substituted correctly. It also correctly processes `$` (#278).

* `arrange()` checks that all columns are of supported types (#266). It also
  handles list columns (#282).

* Working towards Solaris compatibility.

* Benchmarking vignette temporarily disabled due to microbenchmark
  problems reported by BDR.

# dplyr 0.1.1

## Improvements

* new `location()` and `changes()` functions which provide more information
  about how data frames are stored in memory so that you can see what
  gets copied.

* renamed `explain_tbl()` to `explain()` (#182).

* `tally()` gains `sort` argument to sort output so highest counts
  come first (#173).

* `ungroup.grouped_df()`, `tbl_df()`, `as.data.frame.tbl_df()` now only
  make shallow copies of their inputs (#191).

* The `benchmark-baseball` vignette now contains fairer (including grouping
  times) comparisons with `data.table`. (#222)
  
## Bug fixes

* `filter()` (#221) and `summarise()` (#194) correctly propagate attributes.

* `summarise()` throws an error when asked to summarise an unknown variable
  instead of crashing (#208).

* `group_by()` handles factors with missing values (#183).

* `filter()` handles scalar results (#217) and better handles scoping, e.g.
  `filter(., variable)` where `variable` is defined in the function that calls
  `filter`. It also handles `T` and `F` as aliases to `TRUE` and `FALSE`
  if there are no `T` or `F` variables in the data or in the scope.

* `select.grouped_df` fails when the grouping variables are not included
  in the selected variables (#170)

* `all.equal.data.frame()` handles a corner case where the data frame has
  `NULL` names (#217)

* `mutate()` gives informative error message on unsupported types (#179)

* dplyr source package no longer includes pandas benchmark, reducing
  download size from 2.8 MB to 0.5 MB.
<|MERGE_RESOLUTION|>--- conflicted
+++ resolved
@@ -30,9 +30,6 @@
 
 * `mutate` makes a `rowwise_df` when given a `rowwise_df` (#463). 
 
-<<<<<<< HEAD
-* `summarise` and `group_by` now retain over allocation when working with data.tables (#475, arunsrinivasan).
-=======
 * Set generics now pass their arguments down to the base functions, which
   will ensure they raise errors if you pass in two many arguments.
 
@@ -47,7 +44,7 @@
 * `do()` now displays the progress bar only when used in interactive prompts
   and not when knitting (#428, @jimhester).
 
->>>>>>> 5a1da8c2
+* `summarise` and `group_by` now retain over allocation when working with data.tables (#475, arunsrinivasan).
 
 # dplyr 0.2
 
