--- conflicted
+++ resolved
@@ -1,6 +1,5 @@
 # dplyr 0.4.3.9000
 
-<<<<<<< HEAD
 * `frame_data()` supports list-cols.
 
 * Cluster code moved out to [multidplyr](http://github.com/hadley/multidplyr).
@@ -9,7 +8,7 @@
   (#969).
 
 * `bind_rows` handles 0 length named list (#1515). 
-=======
+
 * hybrid `n_distinct` falls back to R evaluation when needed (#1657), this
   revert the decision made in (#567)
 
@@ -30,7 +29,6 @@
 * `combine` handles `NULL` (#1596).
 
 * `bind_rows` handles 0 length named list (#1515).
->>>>>>> 9bae2aa9
 
 * `group_by` supports `column` (#1012).
 
