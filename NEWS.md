- `tally()` works correctly on non-data frame table sources such as `tbl_sql` (#3075).
- `sample_n()` and `sample_frac()` can use `n()` (#3527).
- `sample_n()` and `sample_frac()` handle lazy grouped data frames (#3380).
- Added scoped variants for `distinct()`: `distinct_at()`, `distinct_if()`, `distinct_all()` (#2948).
- `distinct()` respects the order of the variables provided (#3195, @foo-bar-baz-qux).
- Special case when the input data to `distinct()` has 0 rows and 0 columns (#2954).
- Add documentation example for moving variable to back in `?select` (#3051).
- `group_by()` does not trigger the additional `mutate()` on simple uses of the `.data` pronoun (#3533). 
- `group_by()` respects levels of factors and keeps empty groups (#341). 
- `filter`  gains a `.preserve` argument to control which groups it should keep. 

# dplyr 0.7.5.9001

* `group_indices()` can be used without argument in expressions in verbs (#1185).

* Scoped variants of `arrange()` respect the `.by_group` argument (#3504).

* Improved performance for wide tibbles (#3335).

* Faster hybrid `sum()`, `mean()`, `var()` and `sd()` for logical vectors (#3189).


# dplyr 0.7.5.9000 (2018-05-02)

* `tally()` works correctly on non-data frame table sources such as `tbl_sql` (#3075).

* `sample_n()` and `sample_frac()` can use `n()` (#3527).

* `sample_n()` and `sample_frac()` handle lazy grouped data frames (#3380).

* Added scoped variants for `distinct()`: `distinct_at()`, `distinct_if()`, `distinct_all()` (#2948).

* `distinct()` respects the order of the variables provided (#3195, @foo-bar-baz-qux).

* Special case when the input data to `distinct()` has 0 rows and 0 columns (#2954).

* Add documentation example for moving variable to back in `?select` (#3051).

# dplyr 0.7.5 (2018-04-14)

## Breaking changes for package developers

* The major change in this version is that dplyr now depends on the selecting
  backend of the tidyselect package. If you have been linking to
  `dplyr::select_helpers` documentation topic, you should update the link to
  point to `tidyselect::select_helpers`.

* Another change that causes warnings in packages is that dplyr now exports the
  `exprs()` function. This causes a collision with `Biobase::exprs()`. Either
  import functions from dplyr selectively rather than in bulk, or do not import
  `Biobase::exprs()` and refer to it with a namespace qualifier.

## Bug fixes

* `distinct(data, "string")` now returns a one-row data frame again. (The
  previous behavior was to return the data unchanged.)

* `do()` operations with more than one named argument can access `.` (#2998).

* Reindexing grouped data frames (e.g. after `filter()` or `..._join()`)
  never updates the `"class"` attribute. This also avoids unintended updates
  to the original object (#3438).

* Fixed rare column name clash in `..._join()` with non-join
  columns of the same name in both tables (#3266).

*  Fix `ntile()` and `row_number()` ordering to use the locale-dependent
  ordering functions in R when dealing with character vectors, rather than
  always using the C-locale ordering function in C (#2792, @foo-bar-baz-qux).

* Summaries of summaries (such as `summarise(b = sum(a), c = sum(b))`) are
  now computed using standard evaluation for simplicity and correctness, but
  slightly slower (#3233).

* Fixed `summarise()` for empty data frames with zero columns (#3071).

## Major changes

* `enexpr()`, `expr()`, `exprs()`, `sym()` and `syms()` are now
  exported. `sym()` and `syms()` construct symbols from strings or character
  vectors. The `expr()` variants are equivalent to `quo()`, `quos()` and
  `enquo()` but return simple expressions rather than quosures. They support
  quasiquotation.

* dplyr now depends on the new tidyselect package to power `select()`,
  `rename()`, `pull()` and their variants (#2896). Consequently
  `select_vars()`, `select_var()` and `rename_vars()` are
  soft-deprecated and will start issuing warnings in a future version.

  Following the switch to tidyselect, `select()` and `rename()` fully support
  character vectors. You can now unquote variables like this:

  ```
  vars <- c("disp", "cyl")
  select(mtcars, !! vars)
  select(mtcars, -(!! vars))
  ```

  Note that this only works in selecting functions because in other contexts
  strings and character vectors are ambiguous. For instance strings are a valid
  input in mutating operations and `mutate(df, "foo")` creates a new column by
  recycling "foo" to the number of rows.

<<<<<<< HEAD
* Support for raw vector columns in `mutate()`, `summarise()`, `arrange()`, `group_by()`
  and joins (minimal `raw` x `raw` support initially) (#1803).

* Hybrid evaluation simplifies `dplyr::foo` to `foo` (#3309). Hybrid functions can now be masked by regular R functions to turn off hybrid evaluation (#3255). The hybrid evaluator finds functions from dplyr even if dplyr is not attached (#3456).

* Scoped select and rename functions (`select_all()`, `rename_if()` etc.) now work with grouped data frames, adapting the grouping as necessary (#2947, #3410). 

* `group_by_at()` can group by an existing grouping variable (#3351). 

* `arrange_at()` can use grouping variables (#3332).

* `row_number()` works on empty subsets (#3454).
=======
## Minor changes

* Support for raw vector columns in `arrange()`, `group_by()`, `mutate()`,
  `summarise()` and `..._join()` (minimal `raw` x `raw` support initially) (#1803). 
>>>>>>> baba8232

* `bind_cols()` handles unnamed list (#3402).

* `bind_rows()` works around corrupt columns that have the object bit set
  while having no class attribute (#3349). 

* `combine()` returns `logical()` when all inputs are `NULL` (or when there
  are no inputs) (#3365, @zeehio).

*  `distinct()` now supports renaming columns (#3234).

<<<<<<< HEAD
* It is now illegal to use `data.frame` in the rhs of `mutate()` (#3298).
=======
* Hybrid evaluation simplifies `dplyr::foo()` to `foo()` (#3309). Hybrid
  functions can now be masked by regular R functions to turn off hybrid
  evaluation (#3255). The hybrid evaluator finds functions from dplyr even if
  dplyr is not attached (#3456).

* In `mutate()` it is now illegal to use `data.frame` in the rhs (#3298). 

* Support `!!!` in `recode_factor()` (#3390).

* `row_number()` works on empty subsets (#3454).
>>>>>>> baba8232

* `select()` and `vars()` now treat `NULL` as empty inputs (#3023).

<<<<<<< HEAD
* `bind_rows()` works around corrupt columns that have the object bit set while having no class attribute (#3349).
=======
* Scoped select and rename functions (`select_all()`, `rename_if()` etc.)
  now work with grouped data frames, adapting the grouping as necessary
  (#2947, #3410). `group_by_at()` can group by an existing grouping variable
  (#3351). `arrange_at()` can use grouping variables (#3332). 
>>>>>>> baba8232

* `slice()` no longer enforce tibble classes when input is a simple
  `data.frame`, and ignores 0 (#3297, #3313).

* `transmute()` no longer prints a message when including a group variable.

* `group_indices()` can be used, without argument inside a dplyr expression (#1185).

## Documentation

* Improved documentation for `funs()` (#3094) and set operations (e.g. `union()`) (#3238, @edublancas).

## Error messages

* Better error message if dbplyr is not installed when accessing database
  backends (#3225).

* `arrange()` fails gracefully on `data.frame` columns (#3153).

* Corrected error message when calling `cbind()` with an object of wrong
  length (#3085).

* Add warning with explanation to `distinct()` if any of the selected columns
  are of type `list` (#3088, @foo-bar-baz-qux), or when used on unknown columns
  (#2867, @foo-bar-baz-qux).

* Show clear error message for bad arguments to `funs()` (#3368).

* Better error message in `..._join()` when joining data frames with duplicate
  or `NA` column names. Joining such data frames with a semi- or anti-join
  now gives a warning, which may be converted to an error in future versions
  (#3243, #3417).

* Dedicated error message when trying to use columns of the `Interval`
  or `Period` classes (#2568).

* Added an `.onDetach()` hook that allows for plyr to be loaded and attached
  without the warning message that says functions in dplyr will be masked,
  since dplyr is no longer attached (#3359, @jwnorman).

## Performance

* `sample_n()` and `sample_frac()` on grouped data frame are now faster
  especially for those with large number of groups (#3193, @saurfang).

## Internal

* Compute variable names for joins in R (#3430).

* Bumped Rcpp dependency to 0.12.15 to avoid imperfect detection of `NA`
  values in hybrid evaluation fixed in RcppCore/Rcpp#790 (#2919).

* Avoid cleaning the data mask, a temporary environment used to evaluate
  expressions. If the environment, in which e.g. a `mutate()` expression
  is evaluated, is preserved until after the operation, accessing variables
  from that environment now gives a warning but still returns `NULL` (#3318).

# dplyr 0.7.4

* Fix recent Fedora and ASAN check errors (#3098).

* Avoid dependency on Rcpp 0.12.10 (#3106).

# dplyr 0.7.3

* Fixed protection error that occurred when creating a character column using grouped `mutate()` (#2971).

* Fixed a rare problem with accessing variable values in `summarise()` when all groups have size one (#3050).
* `distinct()` now throws an error when used on unknown columns
  (#2867, @foo-bar-baz-qux).


* Fixed rare out-of-bounds memory write in `slice()` when negative indices beyond the number of rows were involved (#3073).

* `select()`, `rename()` and `summarise()` no longer change the grouped vars of the original data (#3038).

* `nth(default = var)`, `first(default = var)` and `last(default = var)` fall back to standard evaluation in a grouped operation instead of triggering an error (#3045).

* `case_when()` now works if all LHS are atomic (#2909), or when LHS or RHS values are zero-length vectors (#3048).

* `case_when()` accepts `NA` on the LHS (#2927).

* Semi- and anti-joins now preserve the order of left-hand-side data frame (#3089).

* Improved error message for invalid list arguments to `bind_rows()` (#3068).

* Grouping by character vectors is now faster (#2204).

* Fixed a crash that occurred when an unexpected input was supplied to
  the `call` argument of `order_by()` (#3065).


# dplyr 0.7.2

* Move build-time vs. run-time checks out of `.onLoad()` and into `dr_dplyr()`.


# dplyr 0.7.1

* Use new versions of bindrcpp and glue to avoid protection problems.
  Avoid wrapping arguments to internal error functions (#2877). Fix
  two protection mistakes found by rchk (#2868).

* Fix C++ error that caused compilation to fail on mac cran (#2862)

* Fix undefined behaviour in `between()`, where `NA_REAL` were
  assigned instead of `NA_LOGICAL`. (#2855, @zeehio)

* `top_n()` now executes operations lazily for compatibility with
  database backends (#2848).

* Reuse of new variables created in ungrouped `mutate()` possible
  again, regression introduced in dplyr 0.7.0 (#2869).

* Quosured symbols do not prevent hybrid handling anymore. This should
  fix many performance issues introduced with tidyeval (#2822).


# dplyr 0.7.0

## New data, functions, and features

* Five new datasets provide some interesting built-in datasets to demonstrate
  dplyr verbs (#2094):

  * `starwars` dataset about starwars characters; has list columns
  * `storms` has the trajectories of ~200 tropical storms
  * `band_members`, `band_instruments` and `band_instruments2`
    has some simple data to demonstrate joins.

* New `add_count()` and `add_tally()` for adding an `n` column within groups
  (#2078, @dgrtwo).

* `arrange()` for grouped data frames gains a `.by_group` argument so you
  can choose to sort by groups if you want to (defaults to `FALSE`) (#2318)

* New `pull()` generic for extracting a single column either by name or position
  (either from the left or the right). Thanks to @paulponcet for the idea (#2054).

  This verb is powered with the new `select_var()` internal helper,
  which is exported as well. It is like `select_vars()` but returns a
  single variable.

* `as_tibble()` is re-exported from tibble. This is the recommend way to create
  tibbles from existing data frames. `tbl_df()` has been softly deprecated.
  `tribble()` is now imported from tibble (#2336, @chrMongeau); this
  is now prefered to `frame_data()`.

## Deprecated and defunct

* dplyr no longer messages that you need dtplyr to work with data.table (#2489).

* Long deprecated `regroup()`, `mutate_each_q()` and
  `summarise_each_q()` functions have been removed.

* Deprecated `failwith()`. I'm not even sure why it was here.

* Soft-deprecated `mutate_each()` and `summarise_each()`, these functions
  print a message which will be changed to a warning in the next release.

* The `.env` argument to `sample_n()` and `sample_frac()` is defunct,
  passing a value to this argument print a message which will be changed to a
  warning in the next release.

## Databases

This version of dplyr includes some major changes to how database connections work. By and large, you should be able to continue using your existing dplyr database code without modification, but there are two big changes that you should be aware of:

* Almost all database related code has been moved out of dplyr and into a
  new package, [dbplyr](http://github.com/hadley/dbplyr/). This makes dplyr
  simpler, and will make it easier to release fixes for bugs that only affect
  databases. `src_mysql()`, `src_postgres()`, and `src_sqlite()` will still
  live dplyr so your existing code continues to work.

* It is no longer necessary to create a remote "src". Instead you can work
  directly with the database connection returned by DBI. This reflects the
  maturity of the DBI ecosystem. Thanks largely to the work of Kirill Muller
  (funded by the R Consortium) DBI backends are now much more consistent,
  comprehensive, and easier to use. That means that there's no longer a
  need for a layer in between you and DBI.

You can continue to use `src_mysql()`, `src_postgres()`, and `src_sqlite()`, but I recommend a new style that makes the connection to DBI more clear:

```R
library(dplyr)

con <- DBI::dbConnect(RSQLite::SQLite(), ":memory:")
DBI::dbWriteTable(con, "mtcars", mtcars)

mtcars2 <- tbl(con, "mtcars")
mtcars2
```

This is particularly useful if you want to perform non-SELECT queries as you can do whatever you want with `DBI::dbGetQuery()` and `DBI::dbExecute()`.

If you've implemented a database backend for dplyr, please read the [backend news](https://github.com/hadley/dbplyr/blob/master/NEWS.md#backends) to see what's changed from your perspective (not much). If you want to ensure your package works with both the current and previous version of dplyr, see `wrap_dbplyr_obj()` for helpers.

## UTF-8

* Internally, column names are always represented as character vectors,
  and not as language symbols, to avoid encoding problems on Windows
  (#1950, #2387, #2388).

* Error messages and explanations of data frame inequality are now encoded in
  UTF-8, also on Windows (#2441).

* Joins now always reencode character columns to UTF-8 if necessary. This gives
  a nice speedup, because now pointer comparison can be used instead of string
  comparison, but relies on a proper encoding tag for all strings (#2514).

* Fixed problems when joining factor or character encodings with a mix of
  native and UTF-8 encoded values (#1885, #2118, #2271, #2451).

* Fix `group_by()` for data frames that have UTF-8 encoded names (#2284, #2382).

* New `group_vars()` generic that returns the grouping as character vector, to
  avoid the potentially lossy conversion to language symbols. The list returned
  by `group_by_prepare()` now has a new `group_names` component (#1950, #2384).

## Colwise functions

* `rename()`, `select()`, `group_by()`, `filter()`, `arrange()` and
  `transmute()` now have scoped variants (verbs suffixed with `_if()`,
  `_at()` and `_all()`). Like `mutate_all()`, `summarise_if()`, etc,
  these variants apply an operation to a selection of variables.

* The scoped verbs taking predicates (`mutate_if()`, `summarise_if()`,
  etc) now support S3 objects and lazy tables. S3 objects should
  implement methods for `length()`, `[[` and `tbl_vars()`. For lazy
  tables, the first 100 rows are collected and the predicate is
  applied on this subset of the data. This is robust for the common
  case of checking the type of a column (#2129).

* Summarise and mutate colwise functions pass `...` on the the manipulation
  functions.

* The performance of colwise verbs like `mutate_all()` is now back to
  where it was in `mutate_each()`.

* `funs()` has better handling of namespaced functions (#2089).

* Fix issue with `mutate_if()` and `summarise_if()` when a predicate
  function returns a vector of `FALSE` (#1989, #2009, #2011).

## Tidyeval

dplyr has a new approach to non-standard evaluation (NSE) called tidyeval.
It is described in detail in `vignette("programming")` but, in brief, gives you
the ability to interpolate values in contexts where dplyr usually works with expressions:

```{r}
my_var <- quo(homeworld)

starwars %>%
  group_by(!!my_var) %>%
  summarise_at(vars(height:mass), mean, na.rm = TRUE)
```

This means that the underscored version of each main verb is no longer needed,
and so these functions have been deprecated (but remain around for backward compatibility).

* `order_by()`, `top_n()`, `sample_n()` and `sample_frac()` now use
  tidyeval to capture their arguments by expression. This makes it
  possible to use unquoting idioms (see `vignette("programming")`) and
  fixes scoping issues (#2297).

* Most verbs taking dots now ignore the last argument if empty. This
  makes it easier to copy lines of code without having to worry about
  deleting trailing commas (#1039).

* [API] The new `.data` and `.env` environments can be used inside
  all verbs that operate on data: `.data$column_name` accesses the column
  `column_name`, whereas `.env$var` accesses the external variable `var`.
  Columns or external variables named `.data` or `.env` are shadowed, use
  `.data$...` and/or `.env$...` to access them.  (`.data` implements strict
  matching also for the `$` operator (#2591).)

    The `column()` and `global()` functions have been removed. They were never
    documented officially. Use the new `.data` and `.env` environments instead.

* Expressions in verbs are now interpreted correctly in many cases that
  failed before (e.g., use of `$`, `case_when()`, nonstandard evaluation, ...).
  These expressions are now evaluated in a specially constructed temporary
  environment that retrieves column data on demand with the help of the
  `bindrcpp` package (#2190). This temporary environment poses restrictions on
  assignments using `<-` inside verbs. To prevent leaking of broken bindings,
  the temporary environment is cleared after the evaluation (#2435).

## Verbs

### Joins

* [API] `xxx_join.tbl_df(na_matches = "never")` treats all `NA` values as
  different from each other (and from any other value), so that they never
  match.  This corresponds to the behavior of joins for database sources,
  and of database joins in general.  To match `NA` values, pass
  `na_matches = "na"` to the join verbs; this is only supported for data frames.
  The default is `na_matches = "na"`, kept for the sake of compatibility
  to v0.5.0. It can be tweaked by calling
  `pkgconfig::set_config("dplyr::na_matches", "na")` (#2033).

* `common_by()` gets a better error message for unexpected inputs (#2091)

* Fix groups when joining grouped data frames with duplicate columns
  (#2330, #2334, @davidkretch).

* One of the two join suffixes can now be an empty string, dplyr no longer
  hangs (#2228, #2445).

* Anti- and semi-joins warn if factor levels are inconsistent (#2741).

* Warnings about join column inconsistencies now contain the column names
  (#2728).

### Select

* For selecting variables, the first selector decides if it's an inclusive
  selection (i.e., the initial column list is empty), or an exclusive selection
  (i.e., the initial column list contains all columns). This means that
  `select(mtcars, contains("am"), contains("FOO"), contains("vs"))` now returns
  again both `am` and `vs` columns like in dplyr 0.4.3 (#2275, #2289, @r2evans).

* Select helpers now throw an error if called when no variables have been
  set (#2452)

* Helper functions in `select()` (and related verbs) are now evaluated
  in a context where column names do not exist (#2184).

* `select()` (and the internal function `select_vars()`) now support
  column names in addition to column positions. As a result,
  expressions like `select(mtcars, "cyl")` are now allowed.

### Other

* `recode()`, `case_when()` and `coalesce()` now support splicing of
  arguments with rlang's `!!!` operator.

* `count()` now preserves the grouping of its input (#2021).

* `distinct()` no longer duplicates variables (#2001).

* Empty `distinct()` with a grouped data frame works the same way as
  an empty `distinct()` on an ungrouped data frame, namely it uses all
  variables (#2476).

* `copy_to()` now returns it's output invisibly (since you're often just
   calling for the side-effect).

* `filter()` and `lag()` throw informative error if used with ts objects (#2219)

* `mutate()` recycles list columns of length 1 (#2171).

* `mutate()` gives better error message when attempting to add a non-vector
  column (#2319), or attempting to remove a column with `NULL` (#2187, #2439).

* `summarise()` now correctly evaluates newly created factors (#2217), and
  can create ordered factors (#2200).

* Ungrouped `summarise()` uses summary variables correctly (#2404, #2453).

* Grouped `summarise()` no longer converts character `NA` to empty strings (#1839).

## Combining and comparing

* `all_equal()` now reports multiple problems as a character vector (#1819, #2442).

* `all_equal()` checks that factor levels are equal (#2440, #2442).

* `bind_rows()` and `bind_cols()` give an error for database tables (#2373).

* `bind_rows()` works correctly with `NULL` arguments and an `.id` argument
  (#2056), and also for zero-column data frames (#2175).

* Breaking change: `bind_rows()` and `combine()` are more strict when coercing.
  Logical values are no longer coerced to integer and numeric. Date, POSIXct
  and other integer or double-based classes are no longer coerced to integer or
  double as there is chance of attributes or information being lost
  (#2209, @zeehio).

* `bind_cols()` now calls `tibble::repair_names()` to ensure that all
  names are unique (#2248).

* `bind_cols()` handles empty argument list (#2048).

* `bind_cols()` better handles `NULL` inputs (#2303, #2443).

* `bind_rows()` explicitly rejects columns containing data frames
  (#2015, #2446).

* `bind_rows()` and `bind_cols()` now accept vectors. They are treated
  as rows by the former and columns by the latter. Rows require inner
  names like `c(col1 = 1, col2 = 2)`, while columns require outer
  names: `col1 = c(1, 2)`. Lists are still treated as data frames but
  can be spliced explicitly with `!!!`, e.g. `bind_rows(!!! x)` (#1676).

* `rbind_list()` and `rbind_all()` now call `.Deprecated()`, they will be removed
  in the next CRAN release. Please use `bind_rows()` instead.

* `combine()` accepts `NA` values (#2203, @zeehio)

* `combine()` and `bind_rows()` with character and factor types now always warn
  about the coercion to character (#2317, @zeehio)

* `combine()` and `bind_rows()` accept `difftime` objects.

* `mutate` coerces results from grouped dataframes accepting combinable data
  types (such as `integer` and `numeric`). (#1892, @zeehio)

## Vector functions

* `%in%` gets new hybrid handler (#126).

* `between()` returns NA if `left` or `right` is `NA` (fixes #2562).

* `case_when()` supports `NA` values (#2000, @tjmahr).

* `first()`, `last()`, and `nth()` have better default values for factor,
  Dates, POSIXct, and data frame inputs (#2029).

* Fixed segmentation faults in hybrid evaluation of `first()`, `last()`,
  `nth()`,  `lead()`, and `lag()`. These functions now always fall back to the R
  implementation if called with arguments that the hybrid evaluator cannot
  handle (#948, #1980).

* `n_distinct()` gets larger hash tables given slightly better performance (#977).

* `nth()` and `ntile()` are more careful about proper data types of their return values (#2306).

* `ntile()` ignores `NA` when computing group membership (#2564).

* `lag()` enforces integer `n` (#2162, @kevinushey).

* hybrid `min()` and `max()` now always return a `numeric` and work correctly
  in edge cases (empty input, all `NA`, ...) (#2305, #2436).

* `min_rank("string")` no longer segfaults in hybrid evaluation (#2279, #2444).

* `recode()` can now recode a factor to other types (#2268)

* `recode()` gains `.dots` argument to support passing replacements as list
  (#2110, @jlegewie).

## Other minor changes and bug fixes

* Many error messages are more helpful by referring to a column name or a
  position in the argument list (#2448).

* New `is_grouped_df()` alias to `is.grouped_df()`.

* `tbl_vars()` now has a `group_vars` argument set to `TRUE` by
  default. If `FALSE`, group variables are not returned.

* Fixed segmentation fault after calling `rename()` on an invalid grouped
  data frame (#2031).

* `rename_vars()` gains a `strict` argument to control if an
  error is thrown when you try and rename a variable that doesn't
  exist.

* Fixed undefined behavior for `slice()` on a zero-column data frame (#2490).

* Fixed very rare case of false match during join (#2515).

* Restricted workaround for `match()` to R 3.3.0. (#1858).

* dplyr now warns on load when the version of R or Rcpp during installation is
  different to the currently installed version (#2514).

* Fixed improper reuse of attributes when creating a list column in `summarise()`
  and perhaps `mutate()` (#2231).

* `mutate()` and `summarise()` always strip the `names` attribute from new
  or updated columns, even for ungrouped operations (#1689).

* Fixed rare error that could lead to a segmentation fault in
  `all_equal(ignore_col_order = FALSE)` (#2502).

* The "dim" and "dimnames" attributes are always stripped when copying a
  vector (#1918, #2049).

* `grouped_df` and `rowwise` are registered officially as S3 classes.
  This makes them easier to use with S4 (#2276, @joranE, #2789).

* All operations that return tibbles now include the `"tbl"` class.
  This is important for correct printing with tibble 1.3.1 (#2789).

* Makeflags uses PKG_CPPFLAGS for defining preprocessor macros.

* astyle formatting for C++ code, tested but not changed as part of the tests
  (#2086, #2103).

* Update RStudio project settings to install tests (#1952).

* Using `Rcpp::interfaces()` to register C callable interfaces, and registering all native exported functions via `R_registerRoutines()` and `useDynLib(.registration = TRUE)` (#2146).

* Formatting of grouped data frames now works by overriding the `tbl_sum()` generic instead of `print()`. This means that the output is more consistent with tibble, and that `format()` is now supported also for SQL sources (#2781).


# dplyr 0.5.0

## Breaking changes

### Existing functions

* `arrange()` once again ignores grouping (#1206).

* `distinct()` now only keeps the distinct variables. If you want to return
  all variables (using the first row for non-distinct values) use
  `.keep_all = TRUE` (#1110). For SQL sources, `.keep_all = FALSE` is
  implemented using `GROUP BY`, and `.keep_all = TRUE` raises an error
  (#1937, #1942, @krlmlr). (The default behaviour of using all variables
  when none are specified remains - this note only applies if you select
  some variables).

* The select helper functions `starts_with()`, `ends_with()` etc are now
  real exported functions. This means that you'll need to import those
  functions if you're using from a package where dplyr is not attached.
  i.e. `dplyr::select(mtcars, starts_with("m"))` used to work, but
  now you'll need `dplyr::select(mtcars, dplyr::starts_with("m"))`.

### Deprecated and defunct functions

* The long deprecated `chain()`, `chain_q()` and `%.%` have been removed.
  Please use `%>%` instead.

* `id()` has been deprecated. Please use `group_indices()` instead
  (#808).

* `rbind_all()` and `rbind_list()` are formally deprecated. Please use
  `bind_rows()` instead (#803).

* Outdated benchmarking demos have been removed (#1487).

* Code related to starting and signalling clusters has been moved out to
  [multidplyr](http://github.com/hadley/multidplyr).

## New functions

* `coalesce()` finds the first non-missing value from a set of vectors.
  (#1666, thanks to @krlmlr for initial implementation).

* `case_when()` is a general vectorised if + else if (#631).

* `if_else()` is a vectorised if statement: it's a stricter (type-safe),
  faster, and more predictable version of `ifelse()`. In SQL it is
  translated to a `CASE` statement.

* `na_if()` makes it easy to replace a certain value with an `NA` (#1707).
  In SQL it is translated to `NULL_IF`.

* `near(x, y)` is a helper for `abs(x - y) < tol` (#1607).

* `recode()` is vectorised equivalent to `switch()` (#1710).

* `union_all()` method. Maps to `UNION ALL` for SQL sources, `bind_rows()`
  for data frames/tbl\_dfs, and `combine()` for vectors (#1045).

* A new family of functions replace `summarise_each()` and
  `mutate_each()` (which will thus be deprecated in a future release).
  `summarise_all()` and `mutate_all()` apply a function to all columns
  while `summarise_at()` and `mutate_at()` operate on a subset of
  columns. These columuns are selected with either a character vector
  of columns names, a numeric vector of column positions, or a column
  specification with `select()` semantics generated by the new
  `columns()` helper. In addition, `summarise_if()` and `mutate_if()`
  take a predicate function or a logical vector (these verbs currently
  require local sources). All these functions can now take ordinary
  functions instead of a list of functions generated by `funs()`
  (though this is only useful for local sources). (#1845, @lionel-)

* `select_if()` lets you select columns with a predicate function.
  Only compatible with local sources. (#497, #1569, @lionel-)

## Local backends

### dtplyr

All data table related code has been separated out in to a new dtplyr package. This decouples the development of the data.table interface from the development of the dplyr package. If both data.table and dplyr are loaded, you'll get a message reminding you to load dtplyr.

### Tibble

Functions related to the creation and coercion of `tbl_df`s, now live in their own package: [tibble](http://blog.rstudio.org/2016/03/24/tibble-1-0-0/). See `vignette("tibble")` for more details.

* `$` and `[[` methods that never do partial matching (#1504), and throw
  an error if the variable does not exist.

* `all_equal()` allows to compare data frames ignoring row and column order,
  and optionally ignoring minor differences in type (e.g. int vs. double)
  (#821). The test handles the case where the df has 0 columns (#1506).
  The test fails fails when convert is `FALSE` and types don't match (#1484).

* `all_equal()` shows better error message when comparing raw values
  or when types are incompatible and `convert = TRUE` (#1820, @krlmlr).

* `add_row()` makes it easy to add a new row to data frame (#1021)

* `as_data_frame()` is now an S3 generic with methods for lists (the old
  `as_data_frame()`), data frames (trivial), and matrices (with efficient
  C++ implementation) (#876). It no longer strips subclasses.

* The internals of `data_frame()` and `as_data_frame()` have been aligned,
  so `as_data_frame()` will now automatically recycle length-1 vectors.
  Both functions give more informative error messages if you attempting to
  create an invalid data frame. You can no longer create a data frame with
  duplicated names (#820). Both check for `POSIXlt` columns, and tell you to
  use `POSIXct` instead (#813).

* `frame_data()` properly constructs rectangular tables (#1377, @kevinushey),
  and supports list-cols.

* `glimpse()` is now a generic. The default method dispatches to `str()`
  (#1325).  It now (invisibly) returns its first argument (#1570).

*  `lst()` and `lst_()` which create lists in the same way that
  `data_frame()` and `data_frame_()` create data frames (#1290).

* `print.tbl_df()` is considerably faster if you have very wide data frames.
  It will now also only list the first 100 additional variables not already
  on screen - control this with the new `n_extra` parameter to `print()`
  (#1161). When printing a grouped data frame the number of groups is now
  printed with thousands separators (#1398). The type of list columns
  is correctly printed (#1379)

* Package includes `setOldClass(c("tbl_df", "tbl", "data.frame"))` to help
  with S4 dispatch (#969).

* `tbl_df` automatically generates column names (#1606).

### tbl_cube

* new `as_data_frame.tbl_cube()` (#1563, @krlmlr).

* `tbl_cube`s are now constructed correctly from data frames, duplicate
  dimension values are detected, missing dimension values are filled
  with `NA`. The construction from data frames now guesses the measure
  variables by default, and allows specification of dimension and/or
  measure variables (#1568, @krlmlr).

* Swap order of `dim_names` and `met_name` arguments in `as.tbl_cube`
  (for `array`, `table` and `matrix`) for consistency with `tbl_cube` and
  `as.tbl_cube.data.frame`. Also, the `met_name` argument to
  `as.tbl_cube.table` now defaults to `"Freq"` for consistency with
  `as.data.frame.table` (@krlmlr, #1374).

## Remote backends

* `as_data_frame()` on SQL sources now returns all rows (#1752, #1821,
  @krlmlr).

* `compute()` gets new parameters `indexes` and `unique_indexes` that make
  it easier to add indexes (#1499, @krlmlr).

* `db_explain()` gains a default method for DBIConnections (#1177).

* The backend testing system has been improved. This lead to the removal of
  `temp_srcs()`. In the unlikely event that you were using this function,
  you can instead use `test_register_src()`, `test_load()`, and `test_frame()`.

* You can now use `right_join()` and `full_join()` with remote tables (#1172).

### SQLite

* `src_memdb()` is a session-local in-memory SQLite database.
  `memdb_frame()` works like `data_frame()`, but creates a new table in
  that database.

* `src_sqlite()` now uses a stricter quoting character, `` ` ``, instead of
  `"`. SQLite "helpfully" will convert `"x"` into a string if there is
  no identifier called x in the current scope (#1426).

* `src_sqlite()` throws errors if you try and use it with window functions
  (#907).

### SQL translation

* `filter.tbl_sql()` now puts parens around each argument (#934).

* Unary `-` is better translated (#1002).

* `escape.POSIXt()` method makes it easier to use date times. The date is
  rendered in ISO 8601 format in UTC, which should work in most databases
  (#857).

* `is.na()` gets a missing space (#1695).

* `if`, `is.na()`, and `is.null()` get extra parens to make precendence
  more clear (#1695).

* `pmin()` and `pmax()` are translated to `MIN()` and `MAX()` (#1711).

* Window functions:

    * Work on ungrouped data (#1061).

    * Warning if order is not set on cumulative window functions.

    * Multiple partitions or ordering variables in windowed functions no
      longer generate extra parentheses, so should work for more databases
      (#1060)

### Internals

This version includes an almost total rewrite of how dplyr verbs are translated into SQL. Previously, I used a rather ad-hoc approach, which tried to guess when a new subquery was needed. Unfortunately this approach was fraught with bugs, so in this version I've implemented a much richer internal data model. Now there is a three step process:

1.  When applied to a `tbl_lazy`, each dplyr verb captures its inputs
    and stores in a `op` (short for operation) object.

2.  `sql_build()` iterates through the operations building to build up an
    object that represents a SQL query. These objects are convenient for
    testing as they are lists, and are backend agnostics.

3.  `sql_render()` iterates through the queries and generates the SQL,
    using generics (like `sql_select()`) that can vary based on the
    backend.

In the short-term, this increased abstraction is likely to lead to some minor performance decreases, but the chance of dplyr generating correct SQL is much much higher. In the long-term, these abstractions will make it possible to write a query optimiser/compiler in dplyr, which would make it possible to generate much more succinct queries.

If you have written a dplyr backend, you'll need to make some minor changes to your package:

* `sql_join()` has been considerably simplified - it is now only responsible
  for generating the join query, not for generating the intermediate selects
  that rename the variable. Similarly for `sql_semi_join()`. If you've
  provided new methods in your backend, you'll need to rewrite.

* `select_query()` gains a distinct argument which is used for generating
  queries for `distinct()`. It loses the `offset` argument which was
  never used (and hence never tested).

* `src_translate_env()` has been replaced by `sql_translate_env()` which
  should have methods for the connection object.

There were two other tweaks to the exported API, but these are less likely to affect anyone.

* `translate_sql()` and `partial_eval()` got a new API: now use connection +
  variable names, rather than a `tbl`. This makes testing considerably easier.
  `translate_sql_q()` has been renamed to `translate_sql_()`.

* Also note that the sql generation generics now have a default method, instead
  methods for DBIConnection and NULL.

## Minor improvements and bug fixes

### Single table verbs

* Avoiding segfaults in presence of `raw` columns (#1803, #1817, @krlmlr).

* `arrange()` fails gracefully on list columns (#1489) and matrices
  (#1870, #1945, @krlmlr).

* `count()` now adds additional grouping variables, rather than overriding
  existing (#1703). `tally()` and `count()` can now count a variable
  called `n` (#1633). Weighted `count()`/`tally()` ignore `NA`s (#1145).

* The progress bar in `do()` is now updated at most 20 times per second,
  avoiding uneccessary redraws (#1734, @mkuhn)

* `distinct()` doesn't crash when given a 0-column data frame (#1437).

* `filter()` throws an error if you supply an named arguments. This is usually
  a type: `filter(df, x = 1)` instead of `filter(df, x == 1)` (#1529).

* `summarise()` correctly coerces factors with different levels (#1678),
  handles min/max of already summarised variable (#1622), and
  supports data frames as columns (#1425).

* `select()` now informs you that it adds missing grouping variables
  (#1511). It works even if the grouping variable has a non-syntactic name
  (#1138). Negating a failed match (e.g. `select(mtcars, -contains("x"))`)
  returns all columns, instead of no columns (#1176)

    The `select()` helpers are now exported and have their own
    documentation (#1410). `one_of()` gives a useful error message if
    variables names are not found in data frame (#1407).

* The naming behaviour of `summarise_each()` and `mutate_each()` has been
  tweaked so that you can force inclusion of both the function and the
  variable name: `summarise_each(mtcars, funs(mean = mean), everything())`
  (#442).

* `mutate()` handles factors that are all `NA` (#1645), or have different
  levels in different groups (#1414). It disambiguates `NA` and `NaN` (#1448),
  and silently promotes groups that only contain `NA` (#1463). It deep copies
  data in list columns (#1643), and correctly fails on incompatible columns
  (#1641). `mutate()` on a grouped data no longer droups grouping attributes
  (#1120). `rowwise()` mutate gives expected results (#1381).

* `one_of()` tolerates unknown variables in `vars`, but warns (#1848, @jennybc).

* `print.grouped_df()` passes on `...` to `print()` (#1893).

* `slice()` correctly handles grouped attributes (#1405).

* `ungroup()` generic gains `...` (#922).

### Dual table verbs
* `bind_cols()` matches the behaviour of `bind_rows()` and ignores `NULL`
  inputs (#1148). It also handles `POSIXct`s with integer base type (#1402).

* `bind_rows()` handles 0-length named lists (#1515), promotes factors to
  characters (#1538), and warns when binding factor and character (#1485).
  bind_rows()` is more flexible in the way it can accept data frames,
  lists, list of data frames, and list of lists (#1389).

* `bind_rows()` rejects `POSIXlt` columns (#1875, @krlmlr).

* Both `bind_cols()` and `bind_rows()` infer classes and grouping information
  from the first data frame (#1692).

* `rbind()` and `cbind()` get `grouped_df()` methods that make it harder to
  create corrupt data frames (#1385). You should still prefer `bind_rows()`
  and `bind_cols()`.

* Joins now use correct class when joining on `POSIXct` columns
  (#1582, @joel23888), and consider time zones (#819). Joins handle a `by`
  that is empty (#1496), or has duplicates (#1192). Suffixes grow progressively
  to avoid creating repeated column names (#1460).  Joins on string columns
  should be substantially faster (#1386). Extra attributes are ok if they are
  identical (#1636). Joins work correct when factor levels not equal
  (#1712, #1559). Anti- and semi-joins give correct result when by variable
  is a factor (#1571), but warn if factor levels are inconsistent (#2741).
  A clear error message is given for joins where an
  explicit `by` contains unavailable columns (#1928, #1932).
  Warnings about join column inconsistencies now contain the column names
  (#2728).

* `inner_join()`, `left_join()`, `right_join()`, and `full_join()` gain a
  `suffix` argument which allows you to control what suffix duplicated variable
  names recieve (#1296).

* Set operations (`intersect()`, `union()` etc) respect coercion rules
  (#799). `setdiff()` handles factors with `NA` levels (#1526).

* There were a number of fixes to enable joining of data frames that don't
  have the same encoding of column names (#1513), including working around
  bug 16885 regarding `match()` in R 3.3.0 (#1806, #1810,
  @krlmlr).

### Vector functions

* `combine()` silently drops `NULL` inputs (#1596).

* Hybrid `cummean()` is more stable against floating point errors (#1387).

* Hybrid `lead()` and `lag()` received a considerable overhaul. They are more
  careful about more complicated expressions (#1588), and falls back more
  readily to pure R evaluation (#1411). They behave correctly in `summarise()`
  (#1434). and handle default values for string columns.

* Hybrid `min()` and `max()` handle empty sets (#1481).

* `n_distinct()` uses multiple arguments for data frames (#1084), falls back to R
  evaluation when needed (#1657), reverting decision made in (#567).
  Passing no arguments gives an error (#1957, #1959, @krlmlr).

* `nth()` now supports negative indices to select from end, e.g. `nth(x, -2)`
  selects the 2nd value from the end of `x` (#1584).

* `top_n()` can now also select bottom `n` values by passing a negative value
  to `n` (#1008, #1352).

* Hybrid evaluation leaves formulas untouched (#1447).


# dplyr 0.4.3

## Improved encoding support

Until now, dplyr's support for non-UTF8 encodings has been rather shaky. This release brings a number of improvement to fix these problems: it's probably not perfect, but should be a lot better than the previously version. This includes fixes to `arrange()` (#1280), `bind_rows()` (#1265), `distinct()` (#1179), and joins (#1315). `print.tbl_df()` also recieved a fix for strings with invalid encodings (#851).

## Other minor improvements and bug fixes

* `frame_data()` provides a means for constructing `data_frame`s using
  a simple row-wise language. (#1358, @kevinushey)

* `all.equal()` no longer runs all outputs together (#1130).

* `as_data_frame()` gives better error message with NA column names (#1101).

* `[.tbl_df` is more careful about subsetting column names (#1245).

* `arrange()` and `mutate()` work on empty data frames (#1142).

* `arrange()`, `filter()`, `slice()`, and `summarise()` preserve data frame
  meta attributes (#1064).

* `bind_rows()` and `bind_cols()` accept lists (#1104): during initial data
  cleaning you no longer need to convert lists to data frames, but can
  instead feed them to `bind_rows()` directly.

* `bind_rows()` gains a `.id` argument. When supplied, it creates a
  new column that gives the name of each data frame (#1337, @lionel-).

* `bind_rows()` respects the `ordered` attribute of factors (#1112), and
  does better at comparing `POSIXct`s (#1125). The `tz` attribute is ignored
  when determining if two `POSIXct` vectors are comparable. If the `tz` of
  all inputs is the same, it's used, otherwise its set to `UTC`.

* `data_frame()` always produces a `tbl_df` (#1151, @kevinushey)

* `filter(x, TRUE, TRUE)` now just returns `x` (#1210),
  it doesn't internally modify the first argument (#971), and
  it now works with rowwise data (#1099). It once again works with
  data tables (#906).

* `glimpse()` also prints out the number of variables in addition to the number
  of observations (@ilarischeinin, #988).

* Joins handles matrix columns better (#1230), and can join `Date` objects
  with heterogenous representations (some `Date`s are integers, while other
  are numeric). This also improves `all.equal()` (#1204).

* Fixed `percent_rank()` and `cume_dist()` so that missing values no longer
  affect denominator (#1132).

* `print.tbl_df()` now displays the class for all variables, not just those
  that don't fit on the screen (#1276). It also displays duplicated column
  names correctly (#1159).

* `print.grouped_df()` now tells you how many groups there are.

* `mutate()` can set to `NULL` the first column (used to segfault, #1329) and
  it better protects intermediary results (avoiding random segfaults, #1231).

* `mutate()` on grouped data handles the special case where for the first few
  groups, the result consists of a `logical` vector with only `NA`. This can
  happen when the condition of an `ifelse` is an all `NA` logical vector (#958).

* `mutate.rowwise_df()` handles factors (#886) and correctly handles
  0-row inputs (#1300).

* `n_distinct()` gains an `na_rm` argument (#1052).

* The `Progress` bar used by `do()` now respects global option
  `dplyr.show_progress` (default is TRUE) so you can turn it off globally
  (@jimhester #1264, #1226).

* `summarise()` handles expressions that returning heterogenous outputs,
  e.g. `median()`, which that sometimes returns an integer, and other times a
  numeric (#893).

* `slice()` silently drops columns corresponding to an NA (#1235).

* `ungroup.rowwise_df()` gives a `tbl_df` (#936).

* More explicit duplicated column name error message (#996).

* When "," is already being used as the decimal point (`getOption("OutDec")`),
  use "." as the thousands separator when printing out formatted numbers
  (@ilarischeinin, #988).

## Databases

* `db_query_fields.SQLiteConnection` uses `build_sql` rather than `paste0`
  (#926, @NikNakk)

* Improved handling of `log()` (#1330).

* `n_distinct(x)` is translated to `COUNT(DISTINCT(x))` (@skparkes, #873).

* `print(n = Inf)` now works for remote sources (#1310).

## Hybrid evaluation

* Hybrid evaluation does not take place for objects with a class (#1237).

* Improved `$` handling (#1134).

* Simplified code for `lead()` and `lag()` and make sure they work properly on
  factors (#955). Both repsect the `default` argument (#915).

* `mutate` can set to `NULL` the first column (used to segfault, #1329).

* `filter` on grouped data handles indices correctly (#880).

* `sum()` issues a warning about integer overflow (#1108).

# dplyr 0.4.2

This is a minor release containing fixes for a number of crashes and issues identified by R CMD CHECK. There is one new "feature": dplyr no longer complains about unrecognised attributes, and instead just copies them over to the output.

* `lag()` and `lead()` for grouped data were confused about indices and therefore
  produced wrong results (#925, #937). `lag()` once again overrides `lag()`
  instead of just the default method `lag.default()`. This is necesary due to
  changes in R CMD check. To use the lag function provided by another package,
  use `pkg::lag`.

* Fixed a number of memory issues identified by valgrind.

* Improved performance when working with large number of columns (#879).

* Lists-cols that contain data frames now print a slightly nicer summary
  (#1147)

* Set operations give more useful error message on incompatible data frames
  (#903).

* `all.equal()` gives the correct result when `ignore_row_order` is `TRUE`
  (#1065) and `all.equal()` correctly handles character missing values (#1095).

* `bind_cols()` always produces a `tbl_df` (#779).

* `bind_rows()` gains a test for a form of data frame corruption (#1074).

* `bind_rows()` and `summarise()` now handles complex columns (#933).

* Workaround for using the constructor of `DataFrame` on an unprotected object
  (#998)

* Improved performance when working with large number of columns (#879).

# dplyr 0.4.1

* Don't assume that RPostgreSQL is available.

# dplyr 0.4.0

## New features

* `add_rownames()` turns row names into an explicit variable (#639).

* `as_data_frame()` efficiently coerces a list into a data frame (#749).

* `bind_rows()` and `bind_cols()` efficiently bind a list of data frames by
  row or column. `combine()` applies the same coercion rules to vectors
  (it works like `c()` or `unlist()` but is consistent with the `bind_rows()`
  rules).

* `right_join()` (include all rows in `y`, and matching rows in `x`) and
  `full_join()` (include all rows in `x` and `y`) complete the family of
  mutating joins (#96).

* `group_indices()` computes a unique integer id for each group (#771). It
  can be called on a grouped_df without any arguments or on a data frame
  with same arguments as `group_by()`.

## New vignettes

* `vignette("data_frames")` describes dplyr functions that make it easier
  and faster to create and coerce data frames. It subsumes the old `memory`
  vignette.

* `vignette("two-table")` describes how two-table verbs work in dplyr.

## Minor improvements

* `data_frame()` (and `as_data_frame()` & `tbl_df()`) now explicitly
  forbid columns that are data frames or matrices (#775). All columns
  must be either a 1d atomic vector or a 1d list.

* `do()` uses lazyeval to correctly evaluate its arguments in the correct
  environment (#744), and new `do_()` is the SE equivalent of `do()` (#718).
  You can modify grouped data in place: this is probably a bad idea but it's
  sometimes convenient (#737). `do()` on grouped data tables now passes in all
  columns (not all columns except grouping vars) (#735, thanks to @kismsu).
  `do()` with database tables no longer potentially includes grouping
  variables twice (#673). Finally, `do()` gives more consistent outputs when
  there are no rows or no groups (#625).

* `first()` and `last()` preserve factors, dates and times (#509).

* Overhaul of single table verbs for data.table backend. They now all use
  a consistent (and simpler) code base. This ensures that (e.g.) `n()`
  now works in all verbs (#579).

* In `*_join()`, you can now name only those variables that are different between
  the two tables, e.g. `inner_join(x, y, c("a", "b", "c" = "d"))` (#682).
  If non-join colums are the same, dplyr will add `.x` and `.y`
  suffixes to distinguish the source (#655).

* `mutate()` handles complex vectors (#436) and forbids `POSIXlt` results
  (instead of crashing) (#670).

* `select()` now implements a more sophisticated algorithm so if you're
  doing multiples includes and excludes with and without names, you're more
  likely to get what you expect (#644). You'll also get a better error
  message if you supply an input that doesn't resolve to an integer
  column position (#643).

* Printing has recieved a number of small tweaks. All `print()` method methods
  invisibly return their input so you can interleave `print()` statements into a
  pipeline to see interim results. `print()` will column names of 0 row data
  frames (#652), and will never print more 20 rows (i.e.
  `options(dplyr.print_max)` is now 20), not 100 (#710). Row names are no
  never printed since no dplyr method is guaranteed to preserve them (#669).

    `glimpse()` prints the number of observations (#692)

    `type_sum()` gains a data frame method.

* `summarise()` handles list output columns (#832)

* `slice()` works for data tables (#717). Documentation clarifies that
  slice can't work with relational databases, and the examples show
  how to achieve the same results using `filter()` (#720).

* dplyr now requires RSQLite >= 1.0. This shouldn't affect your code
  in any way (except that RSQLite now doesn't need to be attached) but does
  simplify the internals (#622).

* Functions that need to combine multiple results into a single column
  (e.g. `join()`, `bind_rows()` and `summarise()`) are more careful about
  coercion.

    Joining factors with the same levels in the same order preserves the
    original levels (#675). Joining factors with non-identical levels
    generates a warning and coerces to character (#684). Joining a character
    to a factor (or vice versa) generates a warning and coerces to character.
    Avoid these warnings by ensuring your data is compatible before joining.

    `rbind_list()` will throw an error if you attempt to combine an integer and
    factor (#751). `rbind()`ing a column full of `NA`s is allowed and just
    collects the appropriate missing value for the column type being collected
    (#493).

    `summarise()` is more careful about `NA`, e.g. the decision on the result
    type will be delayed until the first non NA value is returned (#599).
    It will complain about loss of precision coercions, which can happen for
    expressions that return integers for some groups and a doubles for others
    (#599).

* A number of functions gained new or improved hybrid handlers: `first()`,
  `last()`, `nth()` (#626), `lead()` & `lag()` (#683), `%in%` (#126). That means
  when you use these functions in a dplyr verb, we handle them in C++, rather
  than calling back to R, and hence improving performance.

    Hybrid `min_rank()` correctly handles `NaN` values (#726). Hybrid
    implementation of `nth()` falls back to R evaluation when `n` is not
    a length one integer or numeric, e.g. when it's an expression (#734).

    Hybrid `dense_rank()`, `min_rank()`, `cume_dist()`, `ntile()`, `row_number()`
    and `percent_rank()` now preserve NAs (#774)

* `filter` returns its input when it has no rows or no columns (#782).

* Join functions keep attributes (e.g. time zone information) from the
  left argument for `POSIXct` and `Date` objects (#819), and only
  only warn once about each incompatibility (#798).

## Bug fixes

* `[.tbl_df` correctly computes row names for 0-column data frames, avoiding
  problems with xtable (#656). `[.grouped_df` will silently drop grouping
  if you don't include the grouping columns (#733).

* `data_frame()` now acts correctly if the first argument is a vector to be
  recycled. (#680 thanks @jimhester)

* `filter.data.table()` works if the table has a variable called "V1" (#615).

* `*_join()` keeps columns in original order (#684).
  Joining a factor to a character vector doesn't segfault (#688).
  `*_join` functions can now deal with multiple encodings (#769),
  and correctly name results (#855).

* `*_join.data.table()` works when data.table isn't attached (#786).

* `group_by()` on a data table preserves original order of the rows (#623).
  `group_by()` supports variables with more than 39 characters thanks to
  a fix in lazyeval (#705). It gives meaninful error message when a variable
  is not found in the data frame (#716).

* `grouped_df()` requires `vars` to be a list of symbols (#665).

* `min(.,na.rm = TRUE)` works with `Date`s built on numeric vectors (#755).

* `rename_()` generic gets missing `.dots` argument (#708).

* `row_number()`, `min_rank()`, `percent_rank()`, `dense_rank()`, `ntile()` and
  `cume_dist()` handle data frames with 0 rows (#762). They all preserve
  missing values (#774). `row_number()` doesn't segfault when giving an external
  variable with the wrong number of variables (#781).

* `group_indices` handles the edge case when there are no variables (#867).

* Removed bogus `NAs introduced by coercion to integer range` on 32-bit Windows (#2708).

# dplyr 0.3.0.1

* Fixed problem with test script on Windows.

# dplyr 0.3

## New functions

* `between()` vector function efficiently determines if numeric values fall
  in a range, and is translated to special form for SQL (#503).

* `count()` makes it even easier to do (weighted) counts (#358).

* `data_frame()` by @kevinushey is a nicer way of creating data frames.
  It never coerces column types (no more `stringsAsFactors = FALSE`!),
  never munges column names, and never adds row names. You can use previously
  defined columns to compute new columns (#376).

* `distinct()` returns distinct (unique) rows of a tbl (#97). Supply
  additional variables to return the first row for each unique combination
  of variables.

* Set operations, `intersect()`, `union()` and `setdiff()` now have methods
  for data frames, data tables and SQL database tables (#93). They pass their
  arguments down to the base functions, which will ensure they raise errors if
  you pass in two many arguments.

* Joins (e.g. `left_join()`, `inner_join()`, `semi_join()`, `anti_join()`)
  now allow you to join on different variables in `x` and `y` tables by
  supplying a named vector to `by`. For example, `by = c("a" = "b")` joins
  `x.a` to `y.b`.

* `n_groups()` function tells you how many groups in a tbl. It returns
  1 for ungrouped data. (#477)

* `transmute()` works like `mutate()` but drops all variables that you didn't
  explicitly refer to (#302).

* `rename()` makes it easy to rename variables - it works similarly to
  `select()` but it preserves columns that you didn't otherwise touch.

* `slice()` allows you to selecting rows by position (#226). It includes
  positive integers, drops negative integers and you can use expression like
  `n()`.

## Programming with dplyr (non-standard evaluation)

* You can now program with dplyr - every function that does non-standard
  evaluation (NSE) has a standard evaluation (SE) version ending in `_`.
  This is powered by the new lazyeval package which provides all the tools
  needed to implement NSE consistently and correctly.

* See `vignette("nse")` for full details.

* `regroup()` is deprecated. Please use the more flexible `group_by_()`
  instead.

* `summarise_each_q()` and `mutate_each_q()` are deprecated. Please use
  `summarise_each_()` and `mutate_each_()` instead.

* `funs_q` has been replaced with `funs_`.

## Removed and deprecated features

* `%.%` has been deprecated: please use `%>%` instead. `chain()` is
  defunct. (#518)

* `filter.numeric()` removed. Need to figure out how to reimplement with
  new lazy eval system.

* The `Progress` refclass is no longer exported to avoid conflicts with shiny.
  Instead use `progress_estimated()` (#535).

* `src_monetdb()` is now implemented in MonetDB.R, not dplyr.

* `show_sql()` and `explain_sql()` and matching global options `dplyr.show_sql`
  and `dplyr.explain_sql` have been removed. Instead use `show_query()` and
  `explain()`.

## Minor improvements and bug fixes

* Main verbs now have individual documentation pages (#519).

* `%>%` is simply re-exported from magrittr, instead of creating a local copy
  (#496, thanks to @jimhester)

* Examples now use `nycflights13` instead of `hflights` because it the variables
  have better names and there are a few interlinked tables (#562). `Lahman` and
  `nycflights13` are (once again) suggested packages. This means many examples
  will not work unless you explicitly install them with
  `install.packages(c("Lahman", "nycflights13"))` (#508). dplyr now depends on
  Lahman 3.0.1. A number of examples have been updated to reflect modified
  field names (#586).

* `do()` now displays the progress bar only when used in interactive prompts
  and not when knitting (#428, @jimhester).

* `glimpse()` now prints a trailing new line (#590).

* `group_by()` has more consistent behaviour when grouping by constants:
  it creates a new column with that value (#410). It renames grouping
  variables (#410). The first argument is now `.data` so you can create
  new groups with name x (#534).

* Now instead of overriding `lag()`, dplyr overrides `lag.default()`,
  which should avoid clobbering lag methods added by other packages.
  (#277).

* `mutate(data, a = NULL)` removes the variable `a` from the returned
  dataset (#462).

* `trunc_mat()` and hence `print.tbl_df()` and friends gets a `width` argument
  to control the deafult output width. Set `options(dplyr.width = Inf)` to
  always show all columns (#589).

* `select()` gains `one_of()` selector: this allows you to select variables
  provided by a character vector (#396). It fails immediately if you give an
  empty pattern to `starts_with()`,  `ends_with()`, `contains()` or `matches()`
  (#481, @leondutoit). Fixed buglet in `select()` so that you can now create
  variables called `val` (#564).

* Switched from RC to R6.

* `tally()` and `top_n()` work consistently: neither accidentally
  evaluates the the `wt` param. (#426, @mnel)

* `rename` handles grouped data (#640).

## Minor improvements and bug fixes by backend

### Databases

* Correct SQL generation for `paste()` when used with the collapse parameter
  targeting a Postgres database. (@rbdixon, #1357)

* The db backend system has been completely overhauled in order to make
  it possible to add backends in other packages, and to support a much
  wider range of databases. See `vignette("new-sql-backend")` for instruction
  on how to create your own (#568).

* `src_mysql()` gains a method for `explain()`.

* When `mutate()` creates a new variable that uses a window function,
  automatically wrap the result in a subquery (#484).

* Correct SQL generation for `first()` and `last()` (#531).

* `order_by()` now works in conjunction with window functions in databases
  that support them.

### Data frames/`tbl_df`

* All verbs now understand how to work with `difftime()` (#390) and
  `AsIs` (#453) objects. They all check that colnames are unique (#483), and
  are more robust when columns are not present (#348, #569, #600).

* Hybrid evaluation bugs fixed:

    * Call substitution stopped too early when a sub expression contained a
      `$` (#502).

    * Handle `::` and `:::` (#412).

    * `cumany()` and `cumall()` properly handle `NA` (#408).

    * `nth()` now correctly preserve the class when using dates, times and
      factors (#509).

    * no longer substitutes within `order_by()` because `order_by()` needs to do
      its own NSE (#169).

* `[.tbl_df` always returns a tbl_df (i.e. `drop = FALSE` is the default)
  (#587, #610). `[.grouped_df` preserves important output attributes (#398).

* `arrange()` keeps the grouping structure of grouped data (#491, #605),
  and preserves input classes (#563).

* `contains()` accidentally matched regular expressions, now it passes
  `fixed = TRUE` to `grep()` (#608).

* `filter()` asserts all variables are white listed (#566).

* `mutate()` makes a `rowwise_df` when given a `rowwise_df` (#463).

* `rbind_all()` creates `tbl_df` objects instead of raw `data.frame`s.

* If `select()` doesn't match any variables, it returns a 0-column data frame,
  instead of the original (#498). It no longer fails when if some columns
  are not named (#492)

* `sample_n()` and `sample_frac()` methods for data.frames exported.
  (#405, @alyst)

* A grouped data frame may have 0 groups (#486). Grouped df objects
  gain some basic validity checking, which should prevent some crashes
  related to corrupt `grouped_df` objects made by `rbind()` (#606).

* More coherence when joining columns of compatible but different types,
  e.g. when joining a character vector and a factor (#455),
  or a numeric and integer (#450)

* `mutate()` works for on zero-row grouped data frame, and
  with list columns (#555).

* `LazySubset` was confused about input data size (#452).

* Internal `n_distinct()` is stricter about it's inputs: it requires one symbol
  which must be from the data frame (#567).

* `rbind_*()` handle data frames with 0 rows (#597). They fill character
  vector columns with `NA` instead of blanks (#595).  They work with
  list columns (#463).

* Improved handling of encoding for column names (#636).

* Improved handling of hybrid evaluation re $ and @ (#645).

### Data tables

* Fix major omission in `tbl_dt()` and `grouped_dt()` methods - I was
  accidentally doing a deep copy on every result :(

* `summarise()` and `group_by()` now retain over-allocation when working with
  data.tables (#475, @arunsrinivasan).

* joining two data.tables now correctly dispatches to data table methods,
  and result is a data table (#470)

### Cubes

* `summarise.tbl_cube()` works with single grouping variable (#480).

# dplyr 0.2

## Piping

dplyr now imports `%>%` from magrittr (#330). I recommend that you use this instead of `%.%` because it is easier to type (since you can hold down the shift key) and is more flexible. With you `%>%`, you can control which argument on the RHS recieves the LHS by using the pronoun `.`. This makes `%>%` more useful with base R functions because they don't always take the data frame as the first argument. For example you could pipe `mtcars` to `xtabs()` with:

    mtcars %>% xtabs( ~ cyl + vs, data = .)

Thanks to @smbache for the excellent magrittr package. dplyr only provides `%>%` from magrittr, but it contains many other useful functions. To use them, load `magrittr` explicitly: `library(magrittr)`. For more details, see `vignette("magrittr")`.

`%.%` will be deprecated in a future version of dplyr, but it won't happen for a while. I've also deprecated `chain()` to encourage a single style of dplyr usage: please use `%>%` instead.

## Do

`do()` has been completely overhauled. There are now two ways to use it, either with multiple named arguments or a single unnamed arguments. `group_by()` + `do()` is equivalent to `plyr::dlply`, except it always returns a data frame.

If you use named arguments, each argument becomes a list-variable in the output. A list-variable can contain any arbitrary R object so it's particularly well suited for storing models.

    library(dplyr)
    models <- mtcars %>% group_by(cyl) %>% do(lm = lm(mpg ~ wt, data = .))
    models %>% summarise(rsq = summary(lm)$r.squared)

If you use an unnamed argument, the result should be a data frame. This allows you to apply arbitrary functions to each group.

    mtcars %>% group_by(cyl) %>% do(head(., 1))

Note the use of the `.` pronoun to refer to the data in the current group.

`do()` also has an automatic progress bar. It appears if the computation takes longer than 5 seconds and lets you know (approximately) how much longer the job will take to complete.

## New verbs

dplyr 0.2 adds three new verbs:

* `glimpse()` makes it possible to see all the columns in a tbl,
  displaying as much data for each variable as can be fit on a single line.

* `sample_n()` randomly samples a fixed number of rows from a tbl;
  `sample_frac()` randomly samples a fixed fraction of rows. Only works
  for local data frames and data tables (#202).

* `summarise_each()` and `mutate_each()` make it easy to apply one or more
  functions to multiple columns in a tbl (#178).

## Minor improvements

* If you load plyr after dplyr, you'll get a message suggesting that you
  load plyr first (#347).

* `as.tbl_cube()` gains a method for matrices (#359, @paulstaab)

* `compute()` gains `temporary` argument so you can control whether the
  results are temporary or permanent (#382, @cpsievert)

* `group_by()` now defaults to `add = FALSE` so that it sets the grouping
  variables rather than adding to the existing list. I think this is how
  most people expected `group_by` to work anyway, so it's unlikely to
  cause problems (#385).

* Support for [MonetDB](http://www.monetdb.org) tables with `src_monetdb()`
  (#8, thanks to @hannesmuehleisen).

* New vignettes:

    * `memory` vignette which discusses how dplyr minimises memory usage
      for local data frames (#198).

    *  `new-sql-backend` vignette which discusses how to add a new
       SQL backend/source to dplyr.

* `changes()` output more clearly distinguishes which columns were added or
  deleted.

* `explain()` is now generic.

* dplyr is more careful when setting the keys of data tables, so it never
  accidentally modifies an object that it doesn't own. It also avoids
  unnecessary key setting which negatively affected performance.
  (#193, #255).

* `print()` methods for `tbl_df`, `tbl_dt` and `tbl_sql` gain `n` argument to
  control the number of rows printed (#362). They also works better when you have
  columns containing lists of complex objects.

* `row_number()` can be called without arguments, in which case it returns
  the same as `1:n()` (#303).

* `"comment"` attribute is allowed (white listed) as well as names (#346).

* hybrid versions of `min`, `max`, `mean`, `var`, `sd` and `sum`
  handle the `na.rm` argument (#168). This should yield substantial
  performance improvements for those functions.

* Special case for call to `arrange()` on a grouped data frame with no arguments. (#369)

## Bug fixes

* Code adapted to Rcpp > 0.11.1

* internal `DataDots` class protects against missing variables in verbs (#314),
  including the case where `...` is missing. (#338)

* `all.equal.data.frame` from base is no longer bypassed. we now have
  `all.equal.tbl_df` and `all.equal.tbl_dt` methods (#332).

* `arrange()` correctly handles NA in numeric vectors (#331) and 0 row
  data frames (#289).

* `copy_to.src_mysql()` now works on windows (#323)

* `*_join()` doesn't reorder column names (#324).

* `rbind_all()` is stricter and only accepts list of data frames (#288)

* `rbind_*` propagates time zone information for `POSIXct` columns (#298).

* `rbind_*` is less strict about type promotion. The numeric `Collecter` allows
  collection of integer and logical vectors. The integer `Collecter` also collects
  logical values (#321).

* internal `sum` correctly handles integer (under/over)flow (#308).

* `summarise()` checks consistency of outputs (#300) and drops `names`
  attribute of output columns (#357).

* join functions throw error instead of crashing when there are no common
  variables between the data frames, and also give a better error message when
  only one data frame has a by variable (#371).

* `top_n()` returns `n` rows instead of `n - 1` (@leondutoit, #367).

* SQL translation always evaluates subsetting operators (`$`, `[`, `[[`)
  locally. (#318).

* `select()` now renames variables in remote sql tbls (#317) and
  implicitly adds grouping variables (#170).

* internal `grouped_df_impl` function errors if there are no variables to group by (#398).

* `n_distinct` did not treat NA correctly in the numeric case #384.

* Some compiler warnings triggered by -Wall or -pedantic have been eliminated.

* `group_by` only creates one group for NA (#401).

* Hybrid evaluator did not evaluate expression in correct environment (#403).

# dplyr 0.1.3

## Bug fixes

* `select()` actually renames columns in a data table (#284).

* `rbind_all()` and `rbind_list()` now handle missing values in factors (#279).

* SQL joins now work better if names duplicated in both x and y tables (#310).

* Builds against Rcpp 0.11.1

* `select()` correctly works with the vars attribute (#309).

* Internal code is stricter when deciding if a data frame is grouped (#308):
  this avoids a number of situations which previously causedd .

* More data frame joins work with missing values in keys (#306).

# dplyr 0.1.2

## New features

* `select()` is substantially more powerful. You can use named arguments to
  rename existing variables, and new functions `starts_with()`, `ends_with()`,
  `contains()`, `matches()` and `num_range()` to select variables based on
  their names. It now also makes a shallow copy, substantially reducing its
  memory impact (#158, #172, #192, #232).

* `summarize()` added as alias for `summarise()` for people from countries
  that don't don't spell things correctly ;) (#245)

## Bug fixes

* `filter()` now fails when given anything other than a logical vector, and
  correctly handles missing values (#249). `filter.numeric()` proxies
  `stats::filter()` so you can continue to use `filter()` function with
  numeric inputs (#264).

* `summarise()` correctly uses newly created variables (#259).

* `mutate()` correctly propagates attributes (#265) and `mutate.data.frame()`
  correctly mutates the same variable repeatedly (#243).

* `lead()` and `lag()` preserve attributes, so they now work with
  dates, times and factors (#166).

* `n()` never accepts arguments (#223).

* `row_number()` gives correct results (#227).

* `rbind_all()` silently ignores data frames with 0 rows or 0 columns (#274).

* `group_by()` orders the result (#242). It also checks that columns
  are of supported types (#233, #276).

* The hybrid evaluator did not handle some expressions correctly, for
  example in `if(n() > 5) 1 else 2` the subexpression `n()` was not
  substituted correctly. It also correctly processes `$` (#278).

* `arrange()` checks that all columns are of supported types (#266). It also
  handles list columns (#282).

* Working towards Solaris compatibility.

* Benchmarking vignette temporarily disabled due to microbenchmark
  problems reported by BDR.

# dplyr 0.1.1

## Improvements

* new `location()` and `changes()` functions which provide more information
  about how data frames are stored in memory so that you can see what
  gets copied.

* renamed `explain_tbl()` to `explain()` (#182).

* `tally()` gains `sort` argument to sort output so highest counts
  come first (#173).

* `ungroup.grouped_df()`, `tbl_df()`, `as.data.frame.tbl_df()` now only
  make shallow copies of their inputs (#191).

* The `benchmark-baseball` vignette now contains fairer (including grouping
  times) comparisons with `data.table`. (#222)

## Bug fixes

* `filter()` (#221) and `summarise()` (#194) correctly propagate attributes.

* `summarise()` throws an error when asked to summarise an unknown variable
  instead of crashing (#208).

* `group_by()` handles factors with missing values (#183).

* `filter()` handles scalar results (#217) and better handles scoping, e.g.
  `filter(., variable)` where `variable` is defined in the function that calls
  `filter`. It also handles `T` and `F` as aliases to `TRUE` and `FALSE`
  if there are no `T` or `F` variables in the data or in the scope.

* `select.grouped_df` fails when the grouping variables are not included
  in the selected variables (#170)

* `all.equal.data.frame()` handles a corner case where the data frame has
  `NULL` names (#217)

* `mutate()` gives informative error message on unsupported types (#179)

* dplyr source package no longer includes pandas benchmark, reducing
  download size from 2.8 MB to 0.5 MB.<|MERGE_RESOLUTION|>--- conflicted
+++ resolved
@@ -101,11 +101,11 @@
   input in mutating operations and `mutate(df, "foo")` creates a new column by
   recycling "foo" to the number of rows.
 
-<<<<<<< HEAD
 * Support for raw vector columns in `mutate()`, `summarise()`, `arrange()`, `group_by()`
   and joins (minimal `raw` x `raw` support initially) (#1803).
 
 * Hybrid evaluation simplifies `dplyr::foo` to `foo` (#3309). Hybrid functions can now be masked by regular R functions to turn off hybrid evaluation (#3255). The hybrid evaluator finds functions from dplyr even if dplyr is not attached (#3456).
+## Minor changes
 
 * Scoped select and rename functions (`select_all()`, `rename_if()` etc.) now work with grouped data frames, adapting the grouping as necessary (#2947, #3410). 
 
@@ -114,12 +114,8 @@
 * `arrange_at()` can use grouping variables (#3332).
 
 * `row_number()` works on empty subsets (#3454).
-=======
-## Minor changes
-
 * Support for raw vector columns in `arrange()`, `group_by()`, `mutate()`,
   `summarise()` and `..._join()` (minimal `raw` x `raw` support initially) (#1803). 
->>>>>>> baba8232
 
 * `bind_cols()` handles unnamed list (#3402).
 
@@ -131,9 +127,7 @@
 
 *  `distinct()` now supports renaming columns (#3234).
 
-<<<<<<< HEAD
 * It is now illegal to use `data.frame` in the rhs of `mutate()` (#3298).
-=======
 * Hybrid evaluation simplifies `dplyr::foo()` to `foo()` (#3309). Hybrid
   functions can now be masked by regular R functions to turn off hybrid
   evaluation (#3255). The hybrid evaluator finds functions from dplyr even if
@@ -144,18 +138,14 @@
 * Support `!!!` in `recode_factor()` (#3390).
 
 * `row_number()` works on empty subsets (#3454).
->>>>>>> baba8232
 
 * `select()` and `vars()` now treat `NULL` as empty inputs (#3023).
 
-<<<<<<< HEAD
 * `bind_rows()` works around corrupt columns that have the object bit set while having no class attribute (#3349).
-=======
 * Scoped select and rename functions (`select_all()`, `rename_if()` etc.)
   now work with grouped data frames, adapting the grouping as necessary
   (#2947, #3410). `group_by_at()` can group by an existing grouping variable
   (#3351). `arrange_at()` can use grouping variables (#3332). 
->>>>>>> baba8232
 
 * `slice()` no longer enforce tibble classes when input is a simple
   `data.frame`, and ignores 0 (#3297, #3313).
