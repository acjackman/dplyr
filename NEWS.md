--- conflicted
+++ resolved
@@ -1,6 +1,5 @@
 # dplyr 0.4.3.9000
 
-<<<<<<< HEAD
 * `frame_data()` supports list-cols.
 
 * Cluster code moved out to [multidplyr](http://github.com/hadley/multidplyr).
@@ -15,9 +14,8 @@
   with `NA`. The construction from data frames now guesses the measure
   variables by default, and allows specification of dimension and/or
   measure variables (#1568, @krlmlr).
-=======
+
 * Avoid unnecessary execution of SQL query for determining column names (#1548, @krlmlr).
->>>>>>> 8bafba1a
 
 * `bind_rows` handles 0 length named list (#1515). 
 
