context("Filter")

df <- expand.grid(a = 1:10, b = letters[1:10],
  KEEP.OUT.ATTRS = FALSE,
  stringsAsFactors = FALSE)

srcs <- temp_srcs(c("df", "dt", "sqlite", "postgres"))
tbls <- temp_load(srcs, df)

test_that("filter results independent of data tbl (simple)", {
  expected <- df[df$a > 6, , drop = FALSE]
  compare_tbls(tbls[c("df","sqlite")], function(x) {
    filter_(x, ~ a > 6)
  }, expected)
})

test_that("filter captures local variables", {
  sel <- c("d", "g", "a")
  expected <- df[df$b %in% sel, , drop = FALSE]

  compare_tbls(tbls, function(x) x %>% filter(b %in% sel), ref = expected)
})

test_that("two filters equivalent to one", {
  expected <- filter(df, a > 4 & b == "a")

  compare_tbls(tbls, function(x) x %>% filter(a > 4) %>% filter(b == "a"),
    ref = expected)
})

test_that("filter fails if inputs incorrect length (#156)", {
  expect_error( filter(tbl_df(mtcars), c(F, T)) )
  expect_error( filter(group_by(mtcars, am), c(F, T)) )
})

test_that("filter gives useful error message when given incorrect input", {
  expect_error( filter(tbl_df(mtcars), x ), "unknown column" )
})

test_that("filter handles passing ...", {
  df <- data.frame( x = 1:4 )

  f <- function(...){
    x1 <- 4
    f1 <- function(y) y
    filter(df, ..., f1(x1) > x)
  }
  g <- function(...){
    x2 <- 2
    f(x > x2, ...)
  }
  res <- g()
  expect_equal( res$x, 3L )

  df <- group_by(df,x)
  res <- g()
  expect_equal( res$x, 3L )

})

test_that( "filter handles simple symbols", {
  df <- data.frame( x = 1:4, test = rep(c(T,F), each = 2) )
  res <- filter(df, test)

  gdf <- group_by(df,x)
  res <- filter(gdf, test)

  h <- function(data){
    test2 <- c(T,T,F,F)
    filter(data,test2)
  }
  expect_equal(h(df), df[1:2,])

  f <- function(data, ...){
    one <- 1
    filter( data, test, x > one, ...)
  }
  g <- function(data, ...){
    four <- 4
    f( data, x < four, ...)
  }
  res <- g(df)
  expect_equal(res$x, 2L)
  expect_equal(res$test, TRUE)

  res <- g(gdf)
  expect_equal(res$x, 2L)
  expect_equal(res$test, TRUE)

})

test_that("filter handlers scalar results", {
  expect_equivalent( filter(mtcars, min(mpg)>0 ), mtcars )
  expect_equal( filter(group_by(mtcars,cyl), min(mpg)>0 ), group_by(mtcars,cyl) )
})

test_that("filter propagates attributes", {
  date.start <- ISOdate(2010, 01, 01, 0)
  test <- data.frame(Date = ISOdate(2010, 01, 01, 1:10))
  test2 <- test %>% filter(Date < ISOdate(2010, 01, 01, 5))
  expect_equal(test$Date[1:4], test2$Date)
})

test_that("filter fails on integer indices", {
  expect_error(filter(mtcars, 1:2))
  expect_error(filter(group_by(mtcars,cyl), 1:2))
})

test_that("filter discards NA", {
  temp <- data.frame(
    i = 1:5,
    x = c(NA, 1L, 1L, 0L, 0L)
  )
  res <- filter(temp, x == 1)
  expect_equal(nrow(res), 2L)
})

test_that("date class remains on filter (#273)",{
  x1 <- x2 <- data.frame(
    date = seq.Date(as.Date('2013-01-01'), by = "1 days", length.out = 2),
    var = c(5, 8)
  )
  x1.filter <- x1 %>% filter(as.Date(date) > as.Date('2013-01-01'))
  x2$date <- x2$date + 1
  x2.filter <- x2 %>% filter(as.Date(date) > as.Date('2013-01-01'))

  expect_equal(class(x1.filter$date), "Date")
  expect_equal(class(x2.filter$date), "Date")
})

test_that("filter handles $ correctly (#278)", {
  d1 <- tbl_df(data.frame(
    num1 = as.character(sample(1:10, 1000, T)),
    var1 = runif(1000),
    stringsAsFactors = FALSE))
  d2 <- data.frame(num1 = as.character(1:3), stringsAsFactors = FALSE)

  res1 <- d1 %>% filter(num1 %in% c("1", "2", "3"))
  res2 <- d1 %>% filter(num1 %in% d2$num1)
  expect_equal(res1, res2)
})

test_that( "filter returns the input data if no parameters are given", {
  expect_equivalent( filter(mtcars), mtcars )
})

test_that( "$ does not end call traversing. #502", {
  # Suppose some analysis options are set much earlier in the script
  analysis_opts <- list(min_outcome = .25)

  # Generate some dummy data
  d <- expand.grid(Subject = 1:3, TrialNo = 1:2, Time = 1:3) %>% tbl_df %>%
    arrange(Subject, TrialNo, Time) %>%
    mutate(Outcome = (1:18 %% c(5, 7, 11)) / 10)

  # Do some aggregation
  trial_outcomes <- d %>% group_by(Subject, TrialNo) %>%
    summarise(MeanOutcome = mean(Outcome))

  left  <- filter(trial_outcomes, MeanOutcome < analysis_opts$min_outcome)
  right <- filter(trial_outcomes, analysis_opts$min_outcome > MeanOutcome)

  expect_equal(left,right)

})

test_that( "GroupedDataFrame checks consistency of data (#606)", {
  df1 <- data.frame(
   group = factor(rep(c("C", "G"), 5)),
   value = 1:10)
  df1 <- df1 %>% group_by(group) #df1 is now tbl
  df2 <- data.frame(
     group = factor(rep("G", 10)),
     value = 11:20)
  df3 <- rbind(df1, df2) #df2 is data.frame

  expect_error( df3 %>% filter(group == "C"), "corrupt 'grouped_df', contains" )

})

test_that( "filter uses the white list (#566)", {
  datesDF <- read.csv(stringsAsFactors=FALSE, text="
X
2014-03-13 16:08:19
2014-03-13 16:16:23
2014-03-13 16:28:28
2014-03-13 16:28:54
")

  datesDF$X <- as.POSIXlt(datesDF$X)
  expect_error(filter(datesDF, X > as.POSIXlt("2014-03-13")), "has unsupported type")
})

test_that( "filter handles complex vectors (#436)", {
  d <- data.frame(x=1:10, y=1:10+2i)
  expect_equal(filter(d, x<4)$y, 1:3+2i)
  expect_equal(filter(d, Re(y)<4)$y, 1:3+2i)
})

test_that("%in% works as expected (#126)", {
  df <- data_frame( a = c("a", "b", "ab"), g = c(1,1,2) )

  res <- df %>% filter( a %in% letters )
  expect_equal(nrow(res), 2L)

  res <- df %>% group_by(g) %>% filter( a %in% letters )
  expect_equal(nrow(res), 2L)

})

test_that("row_number does not segfault with example from #781", {
  z <- data.frame(a=c(1,2,3))
  b <- "a"
  res <- z %>% filter(row_number(b) == 2)
  expect_equal( nrow(res), 0L )
})

test_that("filter does not alter expression (#971)", {
  my_filter <- ~ am == 1;
  expect_error( mtcars %>% filter(my_filter) )
  expect_equal( my_filter[[2]][[2]], as.name("am") )
})

test_that("hybrid evaluation handles $ correctly (#1134)", {
  df <- data_frame( x = 1:10, g = rep(1:5, 2 ) )
  res <- df %>% group_by(g) %>% filter( x > min(df$x) )
  expect_equal( nrow(res), 9L )
})

# data.table --------------------------------------------------------------

test_that("filter succeeds even if column called V1 (#615)", {
  dt <- data.table::data.table(x = 1:10 ,V1 = 0)
  out <- dt %>% group_by(V1) %>% filter(x > 5)

  expect_equal(nrow(out), 5)
})

test_that("filter correctly handles empty data frames (#782)", {
  res <- data_frame() %>% filter(F)
  expect_equal( nrow(res), 0L )
  expect_true( is.null(names(res)) )
})

test_that("filter(.,TRUE,TRUE) works (#1210)", {
  df <- data.frame(x=1:5)
  res <- filter(df,TRUE,TRUE)
  expect_equal(res, df)
})

test_that("filter, slice and arrange preserves attributes (#1064)", {
  df <- structure(
      data.frame( x = 1:10, g1 = rep(1:2, each = 5), g2 = rep(1:5, 2) ),
      meta = "this is important"
  )
  res <- filter( df, x < 5 ) %>% attr("meta" )
  expect_equal( res, "this is important")

  res <- filter( df, x < 5, x > 4) %>% attr("meta" )
  expect_equal( res, "this is important")

  res <- df %>% slice(1:50) %>% attr("meta")
  expect_equal( res, "this is important")

  res <- df %>% arrange(x) %>% attr("meta")
  expect_equal( res, "this is important")

  res <- df %>% summarise( n() ) %>% attr("meta")
  expect_equal( res, "this is important")

  res <- df %>% group_by(g1) %>% summarise( n() ) %>% attr("meta")
  expect_equal( res, "this is important")

  res <- df %>% group_by(g1,g2) %>% summarise( n() ) %>% attr("meta")
  expect_equal( res, "this is important")

})

test_that("filter works with rowwise data (#1099)", {
  df <- data_frame(First = c("string1", "string2"), Second = c("Sentence with string1", "something"))
  res <- df %>% rowwise() %>% filter(grepl(First, Second, fixed = TRUE))
  expect_equal( nrow(res), 1L)
  expect_equal( df[1,], res)
})

<<<<<<< HEAD
test_that("grouped filter handles indices (#880)", {
  res <- iris %>% group_by(Species) %>% filter( Sepal.Length > 5 )
  res2 <- mutate( res, Petal = Petal.Width * Petal.Length)
  expect_equal( nrow(res), nrow(res2) )
  expect_equal( attr(res, "indices"), attr(res2, "indices") )
=======
test_that("filter_ works (#906)", {
  dt <- data.table::data.table(x = 1:10 ,V1 = 0)
  out <- dt %>% filter_(~x > 5)
  expect_equal(nrow(out), 5)
>>>>>>> e5f2a58a
})<|MERGE_RESOLUTION|>--- conflicted
+++ resolved
@@ -283,16 +283,15 @@
   expect_equal( df[1,], res)
 })
 
-<<<<<<< HEAD
 test_that("grouped filter handles indices (#880)", {
   res <- iris %>% group_by(Species) %>% filter( Sepal.Length > 5 )
   res2 <- mutate( res, Petal = Petal.Width * Petal.Length)
   expect_equal( nrow(res), nrow(res2) )
   expect_equal( attr(res, "indices"), attr(res2, "indices") )
-=======
+})
+
 test_that("filter_ works (#906)", {
   dt <- data.table::data.table(x = 1:10 ,V1 = 0)
   out <- dt %>% filter_(~x > 5)
   expect_equal(nrow(out), 5)
->>>>>>> e5f2a58a
 })